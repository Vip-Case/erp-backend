import { exportStockCardsToExcel } from '../../services/concrete/exportExcelService';
import fs from 'fs';

export const exportExcelController = async (context: any) => {
    try {
<<<<<<< HEAD
        console.log("Excel dosyası oluşturulmaya başlandı.");

        const { filePath } = await exportStockCardsToExcel();
=======
        //await exportStockCardsToExcel(); // Dosyanın oluşturulmasını sağlar
        // Excel dosyasını oluştur
        await Promise.race([
            exportStockCardsToExcel(),
            timeoutPromise(500) // 10 saniye zaman aşımı
        ]);
>>>>>>> 21b3d540

        if (!fs.existsSync(filePath)) {
            console.error("Dosya mevcut değil:", filePath);
            return new Response(JSON.stringify({ error: "Excel dosyası bulunamadı." }), {
                status: 404,
                headers: { 'Content-Type': 'application/json' },
            });
        }

        const fileBuffer = fs.readFileSync(filePath);

        console.log("Dosya başarıyla oluşturuldu ve tarayıcıya gönderiliyor.");

        return new Response(fileBuffer, {
            status: 200,
            headers: {
                'Content-Disposition': 'attachment; filename="stokCard.xlsx"',
                'Content-Type': 'application/vnd.openxmlformats-officedocument.spreadsheetml.sheet',
            },
        });
    } catch (error) {
        console.error("Hata oluştu:", error);
        return new Response(JSON.stringify({ error: "Excel dosyası oluşturulamadı." }), {
            status: 500,
            headers: { 'Content-Type': 'application/json' },
        });
    }
};<|MERGE_RESOLUTION|>--- conflicted
+++ resolved
@@ -3,18 +3,18 @@
 
 export const exportExcelController = async (context: any) => {
     try {
-<<<<<<< HEAD
-        console.log("Excel dosyası oluşturulmaya başlandı.");
-
-        const { filePath } = await exportStockCardsToExcel();
-=======
         //await exportStockCardsToExcel(); // Dosyanın oluşturulmasını sağlar
         // Excel dosyasını oluştur
         await Promise.race([
             exportStockCardsToExcel(),
             timeoutPromise(500) // 10 saniye zaman aşımı
         ]);
->>>>>>> 21b3d540
+
+        // Önce dosyanın mevcut olduğundan emin olun
+        const filePath = 'StockCards.xlsx';
+        console.log("Excel dosyası oluşturulmaya başlandı.");
+
+        const { filePath } = await exportStockCardsToExcel();
 
         if (!fs.existsSync(filePath)) {
             console.error("Dosya mevcut değil:", filePath);
