--- conflicted
+++ resolved
@@ -9,7 +9,6 @@
 export const BranchController = {
 
     createBranch: async (ctx: Context) => {
-<<<<<<< HEAD
         const branchData: Branch = ctx.body as Branch;
         const bearerToken = ctx.request.headers.get("Authorization");
 
@@ -17,9 +16,7 @@
             return ctx.error(401, "Authorization header is missing.");
         }
 
-=======
         const branchData: BranchData = ctx.body as BranchData;
->>>>>>> 10fb9d01
         try {
             const branch = await branchService.createBranch(branchData, bearerToken);
             ctx.set.status = 200;
