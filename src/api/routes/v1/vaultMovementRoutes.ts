import { Elysia } from 'elysia';
import VaultMovementController from '../../controllers/vaultMovementController';

export const VaultMovementRoutes = (app: Elysia) => {
<<<<<<< HEAD
    app.group("/VaultMovements", (app) =>
=======
    app.group("/vaultMovements", (app) =>
>>>>>>> 21b3d540
        app.get("/", VaultMovementController.getAllVaultMovements, { tags: ["VaultMovements"] })
            .post("/", VaultMovementController.createVaultMovement, { tags: ["VaultMovements"] })
            .get("/:id", VaultMovementController.getVaultMovementById, { tags: ["VaultMovements"] })
            .get("/vault/:id", VaultMovementController.getVaultMovementsByVaultId, { tags: ["VaultMovements"] })
            .put("/:id", VaultMovementController.updateVaultMovement, { tags: ["VaultMovements"] })
            .delete("/:id", VaultMovementController.deleteVaultMovement, { tags: ["VaultMovements"] })
    );
};

export default VaultMovementRoutes;<|MERGE_RESOLUTION|>--- conflicted
+++ resolved
@@ -2,11 +2,7 @@
 import VaultMovementController from '../../controllers/vaultMovementController';
 
 export const VaultMovementRoutes = (app: Elysia) => {
-<<<<<<< HEAD
-    app.group("/VaultMovements", (app) =>
-=======
     app.group("/vaultMovements", (app) =>
->>>>>>> 21b3d540
         app.get("/", VaultMovementController.getAllVaultMovements, { tags: ["VaultMovements"] })
             .post("/", VaultMovementController.createVaultMovement, { tags: ["VaultMovements"] })
             .get("/:id", VaultMovementController.getVaultMovementById, { tags: ["VaultMovements"] })
