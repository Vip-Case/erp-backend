import prisma from "../../config/prisma";
import {
    Current,
    CurrentAddress,
    CurrentBranch,
    CurrentCategoryItem,
    CurrentFinancial,
    CurrentOfficials,
    CurrentRisk,
    Prisma,
    StockCardPriceList
} from "@prisma/client";
import logger from "../../utils/logger";

const currentRelations = {
    priceList: true,
    currentAddress: true,
    currentBranch: true,
    currentCategoryItem: true,
    currentFinancial: true,
    currentRisk: true,
    currentOfficials: true
};

export class currentService {
    async createCurrent(data: {
        current: Prisma.CurrentCreateInput;
        priceListId: string;
        currentAddress?: Prisma.CurrentAddressCreateNestedManyWithoutCurrentInput;
        currentBranch?: Prisma.CurrentBranchCreateNestedManyWithoutCurrentInput;
        currentCategoryItem?: Prisma.CurrentCategoryItemCreateNestedManyWithoutCurrentInput;
        currentFinancial?: Prisma.CurrentFinancialCreateNestedManyWithoutCurrentInput;
        currentRisk?: Prisma.CurrentRiskCreateNestedManyWithoutCurrentInput;
        currentOfficials?: Prisma.CurrentOfficialsCreateNestedManyWithoutCurrentInput;

    }): Promise<Current> {
        try {
            const newCurrent = await prisma.current.create({
                data: {
                    ...data.current,
                    priceList: data.priceListId ? { connect: { id: data.priceListId } } : {},
<<<<<<< HEAD
                    CurrentAddress: data.currentAddress,
                    CurrentBranch: data.currentBranch,
                    CurrentCategoryItem: data.currentCategoryItem,
                    CurrentFinancial: data.currentFinancial,
                    CurrentRisk: data.currentRisk,
                    CurrentOfficials: data.currentOfficials
=======
                    currentAddress: data.currentAddress,
                    currentBranch: data.currentBranch,
                    currentCategoryItem: data.currentCategoryItem,
                    currentFinancial: data.currentFinancial,
                    currentRisk: data.currentRisk,
                    currentOfficials: data.currentOfficials
>>>>>>> 944fbf71

                },
                include: currentRelations
            });

            return newCurrent;
        } catch (error) {
            logger.error("Error creating current:", error);

            // Hata türünü kontrol edin ve uygun şekilde fırlatın
            if (error instanceof Prisma.PrismaClientKnownRequestError) {
                // Prisma hatası
                throw new Error(`Prisma hatası: ${error.message}`);
            } else if (error instanceof Error) {
                // Genel hata
                throw new Error(`Hata: ${error.message}`);
            } else {
                // Bilinmeyen hata
                throw new Error("Bilinmeyen bir hata oluştu");
            }
        }
    }

    async updateCurrent(id: string, data: {
        current: Prisma.CurrentUpdateInput;
        priceListId: string;
        currentAddress?: Prisma.CurrentAddressUpdateManyWithoutCurrentNestedInput;
        currentBranch?: Prisma.CurrentBranchUpdateManyWithoutCurrentNestedInput;
        currentCategoryItem?: Prisma.CurrentCategoryItemUpdateManyWithoutCurrentNestedInput;
        currentFinancial?: Prisma.CurrentFinancialUpdateManyWithoutCurrentNestedInput;
        currentRisk?: Prisma.CurrentRiskUpdateManyWithoutCurrentNestedInput;
        currentOfficials?: Prisma.CurrentOfficialsUpdateManyWithoutCurrentNestedInput;

    }): Promise<Current> {
        try {
            const updatedCurrent = await prisma.current.update({
                where: { id },
                data: {
                    ...data.current,
                    priceList: data.priceListId ? { connect: { id: data.priceListId } } : {},
<<<<<<< HEAD
                    CurrentAddress: data.currentAddress,
                    CurrentBranch: data.currentBranch,
                    CurrentCategoryItem: data.currentCategoryItem,
                    CurrentFinancial: data.currentFinancial,
                    CurrentRisk: data.currentRisk,
                    CurrentOfficials: data.currentOfficials
=======
                    currentAddress: data.currentAddress,
                    currentBranch: data.currentBranch,
                    currentCategoryItem: data.currentCategoryItem,
                    currentFinancial: data.currentFinancial,
                    currentRisk: data.currentRisk,
                    currentOfficials: data.currentOfficials
>>>>>>> 944fbf71

                },
                include: currentRelations
            });

            return updatedCurrent;
        } catch (error) {
            logger.error("Error updating current:", error);
            throw new Error("Could not update current");
        }
    }

    async deleteCurrent(id: string): Promise<{ success: boolean; message: string }> {
        try {
            await prisma.$transaction(async (prisma) => {
<<<<<<< HEAD
                await prisma.current.delete({ where: {id} });
                await prisma.currentAddress.deleteMany({where: {currentCode: id}});
                await prisma.currentBranch.deleteMany({where: {currentCode: id}});
                await prisma.currentCategoryItem.deleteMany({where: {currentCode: id}});
                await prisma.currentFinancial.deleteMany({where: {currentCode: id}});
                await prisma.currentRisk.deleteMany({where: {currentCode: id}});
                await prisma.currentOfficials.deleteMany({where: {currentCode: id}});
                
=======
                await prisma.current.delete({ where: { id } });
                await prisma.currentAddress.deleteMany({ where: { currentCode: id } });
                await prisma.currentBranch.deleteMany({ where: { currentCode: id } });
                await prisma.currentCategoryItem.deleteMany({ where: { currentCode: id } });
                await prisma.currentFinancial.deleteMany({ where: { currentCode: id } });
                await prisma.currentRisk.deleteMany({ where: { currentCode: id } });
                await prisma.currentOfficials.deleteMany({ where: { currentCode: id } });

>>>>>>> 944fbf71
            });

            return { success: true, message: "Current successfully deleted" };
        } catch (error) {
            logger.error("Error deleting StockCard:", error);
            return { success: false, message: "Could not delete StockCard" };
        }
    }

    async getCurrentById(id: string): Promise<Current | null> {
        try {
            return await prisma.current.findUnique({
                where: { id },
                include: currentRelations
            });
        } catch (error) {
            logger.error("Error finding StockCard by ID:", error);
            throw new Error("Could not find StockCard by ID");
        }
    }

    async getAllCurrents(): Promise<Current[]> {
        try {
            return await prisma.current.findMany({
                include: currentRelations
            });
        } catch (error) {
            logger.error("Error finding StockCard by ID:", error);
            throw new Error("Could not find StockCard by ID");
        }
    }

    async getCurrentsWithFilters(filters: Partial<Prisma.CurrentWhereInput>): Promise<Current[] | null> {
        try {
            return await prisma.current.findMany({
                where: filters,
                include: currentRelations
            });
        } catch (error) {
            logger.error("Error finding StockCards with filters:", error);
            throw new Error("Could not find StockCards with filters");
        }
    }

    async createCurrentWithRelations(data: {
        current: Current;
        priceList: StockCardPriceList[];
        currentAdress?: CurrentAddress[];
        currentBranch?: CurrentBranch[];
        currentCategoryItem?: CurrentCategoryItem[];
        currentRisk?: CurrentRisk[];
        currentFinancial?: CurrentFinancial[];
        currentOfficials?: CurrentOfficials[];

    }) {
        try {
            const result = await prisma.$transaction(async (prisma) => {

                const current = await prisma.current.create({
                    data: {
                        ...data.current,

                        priceList: data.current.priceListId ? {
                            connect: { id: data.current.priceListId }
                        } : {}

                    } as Prisma.CurrentCreateInput
                });

                const currentCode = current.currentCode;

                if (data.currentAdress) {
                    await Promise.all(
                        data.currentAdress.map((currentAdress) =>
                            prisma.currentAddress.create({
                                data: {
                                    addressName: currentAdress.addressName,
                                    addressType: currentAdress.addressType,
                                    address: currentAdress.address,
                                    countryCode: currentAdress.countryCode,
                                    city: currentAdress.city,
                                    district: currentAdress.district,
                                    postalCode: currentAdress.postalCode,
                                    phone: currentAdress.phone,
                                    phone2: currentAdress.phone2,
                                    email: currentAdress.email,
                                    email2: currentAdress.email2,
                                    current: { connect: { currentCode: currentAdress.currentCode } }
                                }
                            })
                        )
                    );
                }

                if (data.currentBranch) {
                    await Promise.all(
                        data.currentBranch.map((currentBranch) =>
                            prisma.currentBranch.create({
                                data: {
                                    branch: { connect: { branchCode: currentBranch.branchCode } },
                                    current: { connect: { currentCode: currentBranch.currentCode } }
                                }
                            })
                        )
                    );
                }

                if (data.currentFinancial) {
                    await Promise.all(
                        data.currentFinancial.map((currentFinancial) =>
                            prisma.currentFinancial.create({
                                data: {
                                    bankName: currentFinancial.bankName,
                                    bankBranch: currentFinancial.bankBranch,
                                    bankBranchCode: currentFinancial.bankBranchCode,
                                    iban: currentFinancial.iban,
                                    accountNo: currentFinancial.accountNo,
                                    current: { connect: { currentCode: currentFinancial.currentCode } }
                                }
                            })
                        )
                    );
                }

                if (data.currentRisk) {
                    await Promise.all(
                        data.currentRisk.map((currentRisk) =>
                            prisma.currentRisk.create({
                                data: {
                                    currency: currentRisk.currency,
                                    teminatYerelTutar: currentRisk.teminatYerelTutar,
                                    acikHesapYerelLimit: currentRisk.acikHesapYerelLimit,
                                    hesapKesimGunu: currentRisk.hesapKesimGunu,
                                    vadeGun: currentRisk.vadeGun,
                                    gecikmeLimitGunu: currentRisk.gecikmeLimitGunu,
                                    varsayilanAlisIskontosu: currentRisk.varsayilanAlisIskontosu,
                                    varsayilanSatisIskontosu: currentRisk.varsayilanSatisIskontosu,
                                    ekstreGonder: currentRisk.ekstreGonder,
                                    limitKontrol: currentRisk.limitKontrol,
                                    acikHesap: currentRisk.acikHesap,
                                    posKullanim: currentRisk.posKullanim,
                                    current: { connect: { currentCode: currentRisk.currentCode } }
                                }
                            })
                        )
                    );
                }

                if (data.currentOfficials) {
                    await Promise.all(
                        data.currentOfficials.map((currentOfficials) =>
                            prisma.currentOfficials.create({
                                data: {
                                    title: currentOfficials.title,
                                    name: currentOfficials.name,
                                    surname: currentOfficials.surname,
                                    phone: currentOfficials.phone,
                                    email: currentOfficials.email,
                                    note: currentOfficials.note,
                                    current: { connect: { currentCode: currentOfficials.currentCode } }
                                }
                            })
                        )
                    );
                }

                if (data.currentCategoryItem) {
                    await Promise.all(
                        data.currentCategoryItem.map((currentCategoryItem) =>
                            prisma.currentCategoryItem.create({
                                data: {
                                    category: { connect: { id: currentCategoryItem.categoryId } },
                                    current: { connect: { currentCode: currentCategoryItem.currentCode } }
                                }
                            })
                        )
                    );
                }

<<<<<<< HEAD

=======
>>>>>>> 944fbf71
            });
        } catch (error) {
            logger.error("Error creating StockCard with relations:", error);
            throw new Error("Could not create StockCard with relations");
        }
    }

    async updateCurrentWithRelations(id: string, data: {
        current: Current;
        priceList?: StockCardPriceList[];
        currentAdress?: CurrentAddress[];
        currentBranch?: CurrentBranch[];
        currentCategoryItem?: CurrentCategoryItem[];
        currentRisk?: CurrentRisk[];
        currentFinancial?: CurrentFinancial[];
        currentOfficials?: CurrentOfficials[];
    }) {
        try {
            const result = await prisma.$transaction(async (prisma) => {
                const current = await prisma.current.update({
                    where: { id },
                    data: {
                        ...data.current,

                        priceList: data.current.priceListId ? {
                            connect: { id: data.current.priceListId }
                        } : {}
                    } as Prisma.CurrentUpdateInput
                });

                if (data.currentAdress) {
                    await Promise.all(
                        data.currentAdress.map((currentAdress) =>
                            prisma.currentAddress.update({
                                where: { id: currentAdress.id },
                                data: currentAdress
                            })
                        )
                    );
                }

                if (data.currentBranch) {
                    await Promise.all(
                        data.currentBranch.map((currentBranch) =>
                            prisma.currentBranch.update({
                                where: { id: currentBranch.id },
                                data: currentBranch
                            })
                        )
                    );
                }

                if (data.currentFinancial) {
                    await Promise.all(
                        data.currentFinancial.map((currentFinancial) =>
                            prisma.currentFinancial.update({
                                where: { id: currentFinancial.id },
                                data: currentFinancial
                            })
                        )
                    );
                }

                if (data.currentRisk) {
                    await Promise.all(
                        data.currentRisk.map((currentRisk) =>
                            prisma.currentRisk.update({
                                where: { id: currentRisk.id },
                                data: currentRisk
                            })
                        )
                    );
                }

                if (data.currentOfficials) {
                    await Promise.all(
                        data.currentOfficials.map((currentOfficials) =>
                            prisma.currentOfficials.update({
                                where: { id: currentOfficials.id },
                                data: currentOfficials
                            })
                        )
                    );
                }

                if (data.currentCategoryItem) {
                    await Promise.all(
                        data.currentCategoryItem.map((currentCategoryItem) =>
                            prisma.currentCategoryItem.update({
                                where: { id: currentCategoryItem.id },
                                data: currentCategoryItem
                            })
                        )
                    );
                }
<<<<<<< HEAD
                
=======

>>>>>>> 944fbf71
            });
        } catch (error) {
            logger.error("Error creating StockCard with relations:", error);
            throw new Error("Could not create StockCard with relations");
        }
    }

    async deleteCurrentWithRelations(id: string) {
        try {
            return await prisma.$transaction(async (prisma) => {

                await prisma.currentAddress.deleteMany({
                    where: { current: { id } }
                });

                await prisma.currentBranch.deleteMany({
                    where: { current: { id } }
                });

                await prisma.currentCategoryItem.deleteMany({
                    where: { current: { id } }
                });
<<<<<<< HEAD
               
=======

>>>>>>> 944fbf71
                await prisma.currentFinancial.deleteMany({
                    where: { current: { id } }
                });

                await prisma.currentOfficials.deleteMany({
                    where: { current: { id } }
                });

                await prisma.currentRisk.deleteMany({
                    where: { current: { id } }
                });

                await prisma.current.deleteMany({
                    where: { id }
                });

            });
        } catch (error) {
            logger.error("Error deleting Current with relations:", error);
            throw new Error("Could not delete Current with relations");
        }
    }

    async getCurrentWithRelationsById(id: string): Promise<Current | null> {
        try {
            return await prisma.current.findUnique({
                where: { id },
                include: currentRelations
            });
        } catch (error) {
            logger.error("Error finding StockCard with relations by ID:", error);
            throw new Error("Could not find StockCard with relations by ID");
        }
    }

    async getAllCurrentWithRelations(): Promise<Current[]> {
        try {
            return await prisma.current.findMany({
                include: currentRelations
            });
        } catch (error) {
            logger.error("Error finding all StockCards with relations:", error);
            throw new Error("Could not find all StockCards with relations");
        }
    }
}

export default currentService;<|MERGE_RESOLUTION|>--- conflicted
+++ resolved
@@ -39,21 +39,12 @@
                 data: {
                     ...data.current,
                     priceList: data.priceListId ? { connect: { id: data.priceListId } } : {},
-<<<<<<< HEAD
-                    CurrentAddress: data.currentAddress,
-                    CurrentBranch: data.currentBranch,
-                    CurrentCategoryItem: data.currentCategoryItem,
-                    CurrentFinancial: data.currentFinancial,
-                    CurrentRisk: data.currentRisk,
-                    CurrentOfficials: data.currentOfficials
-=======
                     currentAddress: data.currentAddress,
                     currentBranch: data.currentBranch,
                     currentCategoryItem: data.currentCategoryItem,
                     currentFinancial: data.currentFinancial,
                     currentRisk: data.currentRisk,
                     currentOfficials: data.currentOfficials
->>>>>>> 944fbf71
 
                 },
                 include: currentRelations
@@ -94,21 +85,12 @@
                 data: {
                     ...data.current,
                     priceList: data.priceListId ? { connect: { id: data.priceListId } } : {},
-<<<<<<< HEAD
-                    CurrentAddress: data.currentAddress,
-                    CurrentBranch: data.currentBranch,
-                    CurrentCategoryItem: data.currentCategoryItem,
-                    CurrentFinancial: data.currentFinancial,
-                    CurrentRisk: data.currentRisk,
-                    CurrentOfficials: data.currentOfficials
-=======
                     currentAddress: data.currentAddress,
                     currentBranch: data.currentBranch,
                     currentCategoryItem: data.currentCategoryItem,
                     currentFinancial: data.currentFinancial,
                     currentRisk: data.currentRisk,
                     currentOfficials: data.currentOfficials
->>>>>>> 944fbf71
 
                 },
                 include: currentRelations
@@ -124,16 +106,6 @@
     async deleteCurrent(id: string): Promise<{ success: boolean; message: string }> {
         try {
             await prisma.$transaction(async (prisma) => {
-<<<<<<< HEAD
-                await prisma.current.delete({ where: {id} });
-                await prisma.currentAddress.deleteMany({where: {currentCode: id}});
-                await prisma.currentBranch.deleteMany({where: {currentCode: id}});
-                await prisma.currentCategoryItem.deleteMany({where: {currentCode: id}});
-                await prisma.currentFinancial.deleteMany({where: {currentCode: id}});
-                await prisma.currentRisk.deleteMany({where: {currentCode: id}});
-                await prisma.currentOfficials.deleteMany({where: {currentCode: id}});
-                
-=======
                 await prisma.current.delete({ where: { id } });
                 await prisma.currentAddress.deleteMany({ where: { currentCode: id } });
                 await prisma.currentBranch.deleteMany({ where: { currentCode: id } });
@@ -142,7 +114,6 @@
                 await prisma.currentRisk.deleteMany({ where: { currentCode: id } });
                 await prisma.currentOfficials.deleteMany({ where: { currentCode: id } });
 
->>>>>>> 944fbf71
             });
 
             return { success: true, message: "Current successfully deleted" };
@@ -322,10 +293,6 @@
                     );
                 }
 
-<<<<<<< HEAD
-
-=======
->>>>>>> 944fbf71
             });
         } catch (error) {
             logger.error("Error creating StockCard with relations:", error);
@@ -421,11 +388,7 @@
                         )
                     );
                 }
-<<<<<<< HEAD
-                
-=======
-
->>>>>>> 944fbf71
+
             });
         } catch (error) {
             logger.error("Error creating StockCard with relations:", error);
@@ -448,11 +411,7 @@
                 await prisma.currentCategoryItem.deleteMany({
                     where: { current: { id } }
                 });
-<<<<<<< HEAD
-               
-=======
-
->>>>>>> 944fbf71
+
                 await prisma.currentFinancial.deleteMany({
                     where: { current: { id } }
                 });
