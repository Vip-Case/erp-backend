import { Prisma, PrismaClient } from '@prisma/client';
import * as xlsx from 'xlsx';
import { z } from 'zod';
import currentService from './currentService';

const prisma = new PrismaClient();

const ProductType = z.enum(['BasitUrun', 'VaryasyonluUrun', 'DijitalUrun', 'Hizmet']);
const StockUnits = z.enum(['Adet', 'Kg', 'Lt', 'M', 'M2', 'M3', 'Paket', 'Kutu', 'Koli', 'Ton', 'Dolar', 'Euro', 'TL']);

async function fetchValidPriceLists(): Promise<Set<string>> {
    const priceLists = await prisma.stockCardPriceList.findMany();
    return new Set(priceLists.map((pl) => pl.priceListName));
}

const StockCardSchema = z.object({
    productCode: z.string(),
    productName: z.string(),
    unit: StockUnits,
    shortDescription: z.string().nullable().optional(),
    description: z.string().nullable().optional(),
    companyCode: z.string().nullable().optional(),
    branchCode: z.string().nullable().optional(),
    brandName: z.string().nullable().optional(),
    productType: ProductType,
    gtip: z.string().nullable().optional(),
    pluCode: z.string().nullable().optional(),
    desi: z.union([z.string(), z.number()]).nullable().optional(),
    adetBoleni: z.union([z.string(), z.number()]).nullable().optional(),
    siraNo: z.string().nullable().optional(),
    raf: z.string().nullable().optional(),
    karMarji: z.union([z.string(), z.number()]).nullable().optional(),
    riskQuantities: z.union([z.string(), z.number()]).nullable().optional(),
    maliyet: z.union([z.string(), z.number()]).nullable().optional(),
    maliyetDoviz: z.string().nullable().optional(),
    stockStatus: z.boolean(),
    hasExpirationDate: z.boolean().optional(),
    allowNegativeStock: z.boolean().optional(),
    categoryName: z.string().nullable().optional(),
    taxName: z.string().nullable().optional(),
    taxRate: z.union([z.string(), z.number()]).nullable().optional(),
    marketName: z.string().nullable().optional(),
    barcode: z.union([z.string(), z.number()]).nullable().optional(),
    prices: z.array(
        z.object({
            priceListName: z.string(),
            price: z.number()
        })
    ).optional(),
    price: z.union([z.string(), z.number()]).nullable().optional(),
    warehouseName: z.string().nullable().optional(),
    quantity: z.union([z.string(), z.number()]).nullable().optional(),
    attributes: z.record(z.string(), z.array(z.string())).optional(), 
}).strict();



const CurrentType = z.enum(['AliciSatici', 'Alici', 'Satici', 'Personel', 'SanalPazar', 'Kurum', 'AnaGrupSirketi',
    'Ithalat', 'Ihracat', 'IthalatIhracat', 'Musteri', 'Tedarikci', 'Diger']);

const InstitutionType = z.enum(['Sirket', 'Sahis']);
const AddressType = z.enum(['Fatura', 'Sevk', 'Teslimat']);

const CurrentSchema = z.object({
    currentCode: z.string(),
    currentName: z.string(),
    currentType: CurrentType,
    institution: InstitutionType,
    identityNo: z.string().nullable(),
    taxNumber: z.string().nullable(),
    taxOffice: z.string().nullable(),
    title: z.string().nullable(),
    name: z.string().nullable(),
    surname: z.string().nullable(),
    webSite: z.string().nullable(),
    birthOfDate: z.preprocess((arg) => {
        if (typeof arg === "number") {
            return new Date((arg - 25569) * 86400 * 1000);
        }
        return arg;
    }, z.date().nullable()),
    kepAddress: z.string().nullable(),
    mersisNo: z.string().nullable(),
    sicilNo: z.string().nullable(),
    priceListName: z.string().optional(),
    note: z.string(),
    branchCode: z.string(),
    addressName: z.string(),
    addressType: AddressType,
    address: z.string(),
    countryCode: z.string(),
    city: z.string(),
    district: z.string(), postalCode: z.union([z.string(), z.number()]).transform((val) => String(val)),
    phone: z.union([z.string(), z.number()]).transform((val) => String(val)),
    phone2: z.union([z.string(), z.number()]).transform((val) => String(val)),
    email: z.string().email(),
    email2: z.string().email(),
    bankName: z.string(),
    bankBranch: z.string(),
    bankBranchCode: z.string(),
    iban: z.string(),
    accountNo: z.union([z.string(), z.number()]).transform((val) => val !== null && val !== undefined ? parseFloat(val as string) : undefined).nullable().optional(),
    currency: z.string(),
    teminatYerelTutar: z.union([z.string(), z.number()]).transform((val) => val !== null && val !== undefined ? parseFloat(val as string) : undefined).nullable().optional(),
    acikHesapYerelLimit: z.union([z.string(), z.number()]).transform((val) => val !== null && val !== undefined ? parseFloat(val as string) : undefined).nullable().optional(),
    hesapKesimGunu: z.number().nullable().optional(),
    vadeGun: z.number().nullable().optional(),
    gecikmeLimitGunu: z.number().nullable().optional(),
    varsayilanAlisIskontosu: z.union([z.string(), z.number()]).transform((val) => val !== null && val !== undefined ? parseFloat(val as string) : undefined).nullable().optional(),
    varsayilanSatisIskontosu: z.union([z.string(), z.number()]).transform((val) => val !== null && val !== undefined ? parseFloat(val as string) : undefined).nullable().optional(),
    ekstreGonder: z.boolean().nullable().optional(),
    limitKontrol: z.boolean().nullable().optional(),
    acikHesap: z.boolean().nullable().optional(),
    posKullanim: z.boolean().nullable().optional(),
    categoryName: z.string().nullable().optional()
});

// Gerekli enumları tanımlayın
const DocumentType = z.enum(['Invoice', 'Order', 'Waybill', 'Other']); // enum değerleri örnektir, doğru değerleri ekleyin
const InvoiceType = z.enum(['Purchase', 'Sales', 'Return', 'Cancel', 'Other']); // enum değerleri örnektir
const StokManagementType = z.enum(['Devir', 'DepolarArasiTransfer', 'Uretim', 'Muhtelif', 'Maliyet', 'Konsinye', 'Teshir']); // örnektir, projede kullanılan türleri ekleyin

const StockMovementSchema = z.object({
    productCode: z.string(),
    warehouseCode: z.string(),
    branchCode: z.string(),
    currentCode: z.string().nullable().optional(),
    documentType: DocumentType.optional(),
    invoiceType: InvoiceType.optional(),
    movementType: StokManagementType,
    documentNo: z.string().nullable().optional(),
    gcCode: z.string().nullable().optional(),
    type: z.string().nullable().optional(),
    description: z.string().nullable().optional(),
    quantity: z.number().nullable().optional(), // Decimal tipte sayısal veri için numara kullanılır
    unitPrice: z.number().nullable().optional(),
    totalPrice: z.number().nullable().optional(),
    unitOfMeasure: z.string().max(50).nullable().optional(),
    outWarehouseCode: z.string().nullable().optional(),
    priceListName: z.string().nullable().optional()
}).strict();

const CurrentMovementType = z.enum(['Borc', 'Alacak']);
const CurrentMovementDocumentType = z.enum(['Devir', 'Fatura', 'IadeFatura', 'Kasa', 'MusteriSeneti',
    'BorcSeneti', 'MusteriCeki', 'BorcCeki', 'KarsiliksizCek', 'Muhtelif']);

const CurrentMovementSchema = z.object({
    currentCode: z.string().nullable().optional(),
    dueDate: z.preprocess((arg) => {
        if (typeof arg === "number") {
            return new Date((arg - 25569) * 86400 * 1000);
        }
        return arg;
    }, z.date().nullable().optional()),
    description: z.string().max(250).nullable().optional(),
    debtAmount: z.preprocess((arg) => parseFloat(arg as string), z.number().nullable().optional()),
    creditAmount: z.preprocess((arg) => parseFloat(arg as string), z.number().nullable().optional()),
    balanceAmount: z.preprocess((arg) => parseFloat(arg as string), z.number().nullable().optional()),
    priceListName: z.string().nullable().optional(),
    movementType: CurrentMovementType.optional(),
    documentType: CurrentMovementDocumentType.nullable().optional(),
    documentNo: z.string().nullable().optional(),
    companyCode: z.string(),
    branchCode: z.string()
}).strict();

// `undefined` olan alanları `null` yapacak helper fonksiyon
function replaceUndefinedWithNull(data: Record<string, any>) {
    return Object.fromEntries(
        Object.entries(data).map(([key, value]) => [
            key,
            value === undefined || value === "undefined" ? null : value
        ])
    );
}

function convertStockCardData(row: Record<string, any>, validPriceLists: Set<string>) {
    const attributes: Record<string, string[]> = {};
    const prices: { priceListName: string; price: number }[] = [];

    // `attributes` işlemi
    Object.keys(row).forEach((key) => {
        if (key.startsWith("attributeName")) {
            const index = key.split(" ")[1];
            const valueKey = `attributeValue ${index}`;
            if (row[key] && row[valueKey]) {
                const attributeName = row[key] as string;
                const attributeValues = (row[valueKey] as string).split(',').map((val) => val.trim());
                attributes[attributeName] = attributeValues;
            }
        }
    });

    // `prices` işlemi
    Object.keys(row).forEach((key) => {
        if (key.startsWith("priceListName")) {
            const index = key.split(" ")[1];
            const priceKey = `price ${index}`;
            if (row[key] && validPriceLists.has(row[key]) && row[priceKey] != null) {
                prices.push({
                    priceListName: row[key],
                    price: parseFloat(row[priceKey]),
                });
            }
        }
    });

    // Son olarak orijinal `sanitizedRow` nesnesinden gereksiz olanları silin
    const sanitizedRow = { ...row };
    Object.keys(sanitizedRow).forEach((key) => {
        if (
            key.startsWith("attributeName") ||
            key.startsWith("attributeValue") ||
            key.startsWith("priceListName") ||
            key.startsWith("price")
        ) {
            delete sanitizedRow[key];
        }
    });

    // Tüm işlenmiş verileri geri döndürün
    return {
        ...sanitizedRow,
        attributes,
        prices,
        taxRate: sanitizedRow.taxRate ? parseFloat(sanitizedRow.taxRate) : null,
        price: sanitizedRow.price ? parseFloat(sanitizedRow.price) : null,
        quantity: sanitizedRow.quantity ? parseFloat(sanitizedRow.quantity) : null,
        barcode: sanitizedRow.barcode ? String(sanitizedRow.barcode) : null,
        stockStatus: sanitizedRow.stockStatus === 'DOĞRU',
        hasExpirationDate: sanitizedRow.hasExpirationDate === 'DOĞRU',
        allowNegativeStock: sanitizedRow.allowNegativeStock === 'DOĞRU',
    };
}


export const importExcelService = async (file: File) => {
    if (!file || !file.name.endsWith('.xlsx')) {
        throw new Error("Geçerli bir Excel dosyası yükleyin.");
    }

    try {
        const buffer = await file.arrayBuffer();
        const workbook = xlsx.read(Buffer.from(buffer), { type: 'buffer' });
        const sheet = workbook.Sheets[workbook.SheetNames[0]];
        const data = xlsx.utils.sheet_to_json(sheet);

        const stockCardsData: any[] = [];
        const currentsData: any[] = [];
        const stockMovementsData: any[] = [];
        const currentMovementsData: any[] = [];

        const validPriceLists = await fetchValidPriceLists();

        // İlk satırı işlerken validPriceLists'i geçiriyoruz
        const firstRow = await convertStockCardData(data[0] as Record<string, any>, validPriceLists);
        console.log("İlk Satır:", firstRow);
        

        // `StockCardSchema` doğrulamasını ayrıntılı olarak gözlemleyin
        const stockCardValidation = StockCardSchema.safeParse(firstRow);
        let isStockCard = stockCardValidation.success;
        //let isStockCard = StockCardSchema.safeParse(firstRow).success;
        let isCurrent = CurrentSchema.safeParse(firstRow).success;
        let isStockMovement = StockMovementSchema.safeParse(firstRow).success;
        let isCurrentMovement = CurrentMovementSchema.safeParse(firstRow).success;

        console.log("StockCard uyumlu mu?:", isStockCard);
        console.log("Current uyumlu mu?:", isCurrent);
        console.log("Stok hareketleri uyumlu mu?:", isStockMovement);
        console.log("Cari hareketleri uyumlu mu?:", isCurrentMovement);

        if (!isStockCard && !isCurrent && !isStockMovement && !isCurrentMovement) {
            throw new Error("Dosya formatı geçerli değil. Lütfen StockCard, Current, StockMovement veya CurrentMovement formatında bir dosya yükleyin.");
        }

        for (const row of data as Record<string, any>[]) {

            if (isStockCard) {
                const stockCardData = await convertStockCardData(row, validPriceLists);
                const stockCardValidation = StockCardSchema.safeParse(stockCardData);
                
                if (stockCardValidation.success) {
                    stockCardsData.push(replaceUndefinedWithNull(stockCardValidation.data));
                } else {
                    console.error(`Doğrulama hatası: ${stockCardValidation.error}`);
                }
            } else if (isCurrent) {
                const currentValidation = CurrentSchema.safeParse(row);
                if (currentValidation.success) {
                    const rowData = replaceUndefinedWithNull(currentValidation.data);
                    currentsData.push(rowData);

                } else {
                    console.log("Eklenmeyen satır:", row);
                    console.log("Hata nedeni:", currentValidation.error.issues);
                    console.log("Doğrulama hataları:", currentValidation.error.format());
                    throw new Error("Veri doğrulaması başarısız oldu.");
                }
            } else if (isStockMovement) {
                    const stockMovementValidation = StockMovementSchema.safeParse(row);
                    if (stockMovementValidation.success) {
                        const stockMovementData = replaceUndefinedWithNull(stockMovementValidation.data);
                
                        try {
                            // `priceListName` kullanarak `priceListId`'yi buluyoruz
                            let priceListId: string | undefined;
                            if (stockMovementData.priceListName) {
                                const priceList = await prisma.stockCardPriceList.findUnique({
                                    where: { priceListName: stockMovementData.priceListName }
                                });
                
                                if (!priceList) {
                                    console.error(`Hata: '${stockMovementData.priceListName}' için PriceList kaydı bulunamadı.`);
                                    continue; // PriceList kaydı yoksa bu satırı atla
                                }
                
                                // Bulunan `priceListId`'yi ekleyin
                                priceListId = priceList.id;
                            }
                
                            // Gerekli doğrulamalar: `warehouseCode`, `branchCode`, `productCode`
                            const warehouse = await prisma.warehouse.findUnique({
                                where: { warehouseCode: stockMovementData.warehouseCode }
                            });
                
                            if (!warehouse) {
                                console.error(`Hata: ${stockMovementData.productCode} için 'Warehouse' kaydı bulunamadı - WarehouseCode: ${stockMovementData.warehouseCode}`);
                                continue;
                            }
                
                            const branch = await prisma.branch.findUnique({
                                where: { branchCode: stockMovementData.branchCode }
                            });
                
                            if (!branch) {
                                console.error(`Hata: ${stockMovementData.productCode} için 'Branch' kaydı bulunamadı - BranchCode: ${stockMovementData.branchCode}`);
                                continue;
                            }
                
                            const stockCard = await prisma.stockCard.findUnique({
                                where: { productCode: stockMovementData.productCode }
                            });
                
                            if (!stockCard) {
                                console.error(`Hata: ${stockMovementData.productCode} için 'StockCard' kaydı bulunamadı.`);
                                continue;
                            }
                
                            // Opsiyonel doğrulamalar: `outWarehouseCode`, `currentCode`, `documentNo`
                            const outWarehouse = stockMovementData.outWarehouseCode
                                ? await prisma.warehouse.findUnique({
                                    where: { warehouseCode: stockMovementData.outWarehouseCode }
                                })
                                : null;
                
                            const current = stockMovementData.currentCode
                                ? await prisma.current.findUnique({
                                    where: { currentCode: stockMovementData.currentCode }
                                })
                                : null;
                
                            const invoice = stockMovementData.documentNo
                                ? await prisma.invoice.findUnique({
                                    where: { invoiceNo: stockMovementData.documentNo }
                                })
                                : null;
                
                            // Yeni `StockMovement` kaydı oluşturuyoruz
                            await prisma.stockMovement.create({
                                data: {
                                    productCode: stockMovementData.productCode,
                                    warehouseCode: stockMovementData.warehouseCode,
                                    branchCode: stockMovementData.branchCode,
                                    currentCode: stockMovementData.currentCode,
                                    documentType: stockMovementData.documentType,
                                    invoiceType: stockMovementData.invoiceType,
                                    movementType: stockMovementData.movementType,
                                    documentNo: stockMovementData.documentNo,
                                    gcCode: stockMovementData.gcCode,
                                    type: stockMovementData.type,
                                    description: stockMovementData.description,
                                    quantity: stockMovementData.quantity,
                                    unitPrice: stockMovementData.unitPrice,
                                    totalPrice: stockMovementData.totalPrice,
                                    unitOfMeasure: stockMovementData.unitOfMeasure,
                                    outWarehouseCode: stockMovementData.outWarehouseCode,
                                    priceListId: priceListId // `priceListName` yerine `priceListId` kullanıyoruz
                                }
                            });
                            console.log(`StockMovement başarıyla oluşturuldu - ProductCode: ${stockMovementData.productCode}`);
                        } catch (error) {
                            console.error(`Hata: ${stockMovementData.productCode} için veri işlenemedi.`, error);
                        }
                    } else {
                        console.error(`Geçersiz StockMovement verisi - ${JSON.stringify(row)}`);
                    }
                
            } else if (isCurrentMovement) {
                const filledRow = {
                    dueDate: row.dueDate ?? null,
                    debtAmount: row.debtAmount ?? 0,
                    creditAmount: row.creditAmount ?? 0,
                    balanceAmount: row.balanceAmount ?? 0,
                    ...row,
                };
                
                const currentMovementValidation = CurrentMovementSchema.safeParse(filledRow);
                if (currentMovementValidation.success) {
                    const currentMovementData = replaceUndefinedWithNull(currentMovementValidation.data);
            
                    try {
                        // `priceListName` kullanarak `priceListId`'yi buluyoruz
                        let priceListId: string | undefined;
                        if (currentMovementData.priceListName) {
                            const priceList = await prisma.stockCardPriceList.findUnique({
                                where: { priceListName: currentMovementData.priceListName }
                            });
            
                            if (!priceList) {
                                console.error(`Hata: '${currentMovementData.priceListName}' için PriceList kaydı bulunamadı.`);
                                continue; // PriceList kaydı yoksa bu satırı atla
                            }
            
                            // Bulunan `priceListId`'yi `currentMovementData`'ya ekleyin
                            priceListId = priceList.id;
                        }
            
                        // Yeni `CurrentMovement` kaydı oluşturuyoruz
                        await prisma.currentMovement.create({
                            data: {
                                currentCode: currentMovementData.currentCode,
                                dueDate: currentMovementData.dueDate,
                                description: currentMovementData.description,
                                debtAmount: currentMovementData.debtAmount,
                                creditAmount: currentMovementData.creditAmount,
                                balanceAmount: currentMovementData.balanceAmount,
                                priceListId: priceListId, // `priceListName` yerine `priceListId` kullanıyoruz
                                movementType: currentMovementData.movementType,
                                documentType: currentMovementData.documentType,
                                documentNo: currentMovementData.documentNo || "Belirtilmedi", // Tanımlı değilse "Belirtilmedi" olarak ayarlanıyor
                                companyCode: currentMovementData.companyCode,
                                branchCode: currentMovementData.branchCode,
                            }
                        });
                        console.log(`CurrentMovement başarıyla oluşturuldu - DocumentNo: ${currentMovementData.documentNo || "Belirtilmedi"}`);
                    } catch (error) {
                        console.error(`Hata: ${currentMovementData.documentNo || "Belirtilmedi"} için veri işlenemedi.`, error);
                    }
                } else {
                    console.error(`Geçersiz CurrentMovement verisi - ${JSON.stringify(row)}`);
                }
            }
        }

       
        // Verileri işliyoruz
        for (const stockCardData of stockCardsData) {
            try {
                // StockCard kaydının olup olmadığını kontrol edin
                const existingStockCard = await prisma.stockCard.findUnique({
                    where: { productCode: stockCardData.productCode },
                });

                if (existingStockCard) {
                    console.log(`Uyarı: StockCard zaten mevcut - ProductCode: ${stockCardData.productCode}`);
                    continue; // Eğer kayıt mevcutsa, yeni bir kayıt oluşturma
                }

                if (stockCardData.companyCode) {
                    const company = await prisma.company.findUnique({
                        where: { companyCode: stockCardData.companyCode }
                    });
                    if (!company) {
                        console.error(`Hata: ${stockCardData.productCode} için 'Company' kaydı bulunamadı - CompanyCode: ${stockCardData.companyCode}`);
                        continue; // Şirket kaydı yoksa devam et
                    }
                }
                // İlişkili `Branch` kaydını doğrulayın
                if (stockCardData.branchCode) {
                    const branch = await prisma.branch.findUnique({
                        where: { branchCode: stockCardData.branchCode }
                    });
                    if (!branch) {
                        console.error(`Hata: ${stockCardData.productCode} için 'Branch' kaydı bulunamadı - BranchCode: ${stockCardData.branchCode}`);
                        continue; // Şube kaydı yoksa devam et
                    }
                }

                // İlişkili `StockCardCategory` kaydını doğrulayın
                if (stockCardData.categoryId) {
                    const category = await prisma.stockCardCategory.findUnique({
                        where: { id: stockCardData.categoryId }
                    });
                    if (!category) {
                        console.error(`Hata: ${stockCardData.productCode} için 'StockCardCategory' kaydı bulunamadı - CategoryId: ${stockCardData.categoryId}`);
                        continue; // Kategori kaydı yoksa devam et
                    }
                }

                // Yeni `StockCard` kaydı oluşturma
                const stockCard = await prisma.stockCard.create({
                    data: {
                        productCode: stockCardData.productCode,
                        productName: stockCardData.productName,
                        unit: stockCardData.unit,
                        shortDescription: stockCardData.shortDescription,
                        description: stockCardData.description,
                        productType: stockCardData.productType,
                        gtip: stockCardData.gtip,
                        pluCode: stockCardData.pluCode,
                        raf: stockCardData.raf,
                        maliyet: stockCardData.maliyet,
                        maliyetDoviz: stockCardData.maliyetDoviz,
                        stockStatus: stockCardData.stockStatus,
                        hasExpirationDate: stockCardData.hasExpirationDate,
                        allowNegativeStock: stockCardData.allowNegativeStock,
                        company: stockCardData.companyCode ? {
                            connect: { companyCode: stockCardData.companyCode }
                        } : undefined,
                        branch: stockCardData.branchCode ? {
                            connect: { branchCode: stockCardData.branchCode }
                        } : undefined,
<<<<<<< HEAD
=======
                        brand: stockCardData.brandId ? {
                            connect: { id: stockCardData.brandId }
                        } : undefined,
                        // İlişkili Kategori
                        stockCardCategoryItem: stockCardData.categoryId ? {
                            create: [{
                                stockCardCategory: {
                                    connect: { id: stockCardData.categoryId }
                                }
                            }]
                        } : undefined,
>>>>>>> 21b3d540
                        // İlişkili Vergi Bilgileri
                        taxRates: stockCardData.taxName && stockCardData.taxRate ? {
                            create: [{
                                taxName: stockCardData.taxName,
                                taxRate: stockCardData.taxRate
                            }]
                        } : undefined,
                        // İlişkili Market İsimleri
                        stockCardMarketNames: stockCardData.marketName ? {
                            create: [{
                                marketName: stockCardData.marketName
                            }]
                        } : undefined,
                        // İlişkili Barkodlar
                        barcodes: stockCardData.barcode ? {
                            create: [{
                                barcode: stockCardData.barcode
                            }]
<<<<<<< HEAD
                        } : undefined
                    },
                });
                console.log(`StockCard başarıyla oluşturuldu - ProductCode: ${stockCardData.productCode}`);

                // Brand ilişkilendirme
                if (stockCardData.brandName) {
                    const brand = await prisma.brand.findUnique({
                        where: { brandName: stockCardData.brandName },
                    });

                    if (!brand) {
                        console.error(`Hata: ${stockCardData.productCode} için 'Brand' kaydı bulunamadı - BrandName: ${stockCardData.brandName}`);
                    } else {
                        // StockCard kaydını güncelleyerek brand ilişkisini ekliyoruz
                        await prisma.stockCard.update({
                            where: { id: stockCard.id },
                            data: {
                                brand: {
                                    connect: { id: brand.id },
                                },
                            },
                        });
                    }
                }
                
                if (stockCardData.prices) {
                    for (const priceListItem of stockCardData.prices) {
                        const priceList = await prisma.stockCardPriceList.findUnique({
                            where: { priceListName: priceListItem.priceListName },
                        });
                
                        if (!priceList) {
                            console.error(`Hata: '${priceListItem.priceListName}' için PriceList kaydı bulunamadı.`);
                            continue;
                        }
                
                        await prisma.stockCardPriceListItems.create({
                            data: {
=======
                        } : undefined,
                        // İlişkili Fiyat Listesi
                        stockCardPriceLists: stockCardData.priceListId ? {
                            create: [{
>>>>>>> 21b3d540
                                priceList: {
                                    connect: { id: priceList.id },
                                },
<<<<<<< HEAD
                                stockCard: { connect: { id: stockCard.id } },
                                price: priceListItem.price,
                            },
                        });
                    }
                }
                
                if (stockCardData.attributes) {
                    for (const [attributeName, values] of Object.entries(stockCardData.attributes)) {
                        const attributeValues = values as string[];
                
                        for (const attributeValue of attributeValues) {
                            let attribute = await prisma.stockCardAttribute.findFirst({
                                where: {
                                    attributeName,
                                    value: attributeValue,
=======
                                price: stockCardData.price // price alanını burada sağlıyoruz
                            }]
                        } : undefined,
                        // İlişkili Özellikler
                        stockCardAttributeItems: stockCardData.attributeId ? {
                            create: [{
                                attribute: {
                                    connect: { id: stockCardData.attributeId }
                                }
                            }]
                        } : undefined,
                        // İlişkili Depolar
                        stockCardWarehouse: stockCardData.warehouseId && stockCardData.quantity ? {
                            create: [{
                                warehouse: {
                                    connect: { id: stockCardData.warehouseId }
>>>>>>> 21b3d540
                                },
                            });
                
                            if (!attribute) {
                                attribute = await prisma.stockCardAttribute.create({
                                    data: {
                                        attributeName,
                                        value: attributeValue,
                                    },
                                });
                            }
                
                            await prisma.stockCardAttributeItems.create({
                                data: {
                                    attributeId: attribute.id,
                                    stockCardId: stockCard.id,
                                },
                            });
                        }
                    }
                }

                // `StockCardCategoryItem` ilişkilendirme işlemi
                if (stockCardData.categoryName) {
                    // `categoryName` ile `StockCardCategory` kaydını buluyoruz
                    const category = await prisma.stockCardCategory.findUnique({
                        where: { categoryName: stockCardData.categoryName },
                    });

                    // `categoryName` ile eşleşen bir kayıt yoksa hata mesajı verip sonraki döngüye geçiyoruz
                    if (!category) {
                        console.error(`Hata: ${stockCardData.productCode} için 'Category' kaydı bulunamadı - CategoryName: ${stockCardData.categoryName}`);
                        continue;
                    }

                    // Elde ettiğimiz `category.id` ile `StockCardCategoryItem` kaydını oluşturuyoruz
                    await prisma.stockCardCategoryItem.create({
                        data: {
                            categoryId: category.id,  // Bulunan `category.id` değeri
                            stockCardId: stockCard.id,  // Yeni oluşturulan `stockCard.id` değeri
                        },
                    });
                }

                // `StockCardWarehouse` ilişkilendirme işlemi
                if (stockCardData.warehouseName && stockCardData.quantity) {
                    // `warehouseName` ile `Warehouse` kaydını buluyoruz
                    const warehouse = await prisma.warehouse.findUnique({
                        where: { warehouseName: stockCardData.warehouseName },
                    });

                    // `warehouseName` ile eşleşen bir kayıt yoksa hata mesajı verip sonraki döngüye geçiyoruz
                    if (!warehouse) {
                        console.error(`Hata: ${stockCardData.productCode} için 'Warehouse' kaydı bulunamadı - WarehouseName: ${stockCardData.warehouseName}`);
                    } else {
                        // `warehouse.id` ile `StockCardWarehouse` kaydını oluşturuyoruz
                        await prisma.stockCardWarehouse.create({
                            data: {
                                warehouseId: warehouse.id,  // Bulunan `warehouse.id` değeri
                                stockCardId: stockCard.id,  // Yeni oluşturulan `stockCard.id` değeri
                                quantity: stockCardData.quantity, // Quantity alanını burada sağlıyoruz
                            },
                        });
                    }
                }

            } catch (error: any) {
                console.error(`Hata: ${stockCardData.productCode} için veri işlenemedi.`, error.message || error);
            }
        }
<<<<<<< HEAD
        
=======

>>>>>>> 21b3d540

        const currentsService = new currentService();

        // Verileri işliyoruz
        for (const currentData of currentsData) {
            // priceListName kullanarak priceListId'yi buluyoruz
            const priceList = await prisma.stockCardPriceList.findUnique({
                where: { priceListName: currentData.priceListName }
            });
        
            if (!priceList) {
                throw new Error(`PriceList '${currentData.priceListName}' bulunamadı.`);
            }

            // categoryName kullanarak categoryId'yi buluyoruz
            const category = await prisma.currentCategory.findFirst({
                where: { categoryName: currentData.categoryName }
            });

            if (!category) {
                throw new Error(`Category '${currentData.categoryName}' bulunamadı.`);
            }

            // Current ana verisi
            const current: Prisma.CurrentCreateInput = {
                priceList: {
                    connect: { id: priceList.id }, // priceListId yerine bulunan id ile bağlantı kuruyoruz
                },
                currentCode: currentData.currentCode,
                currentName: currentData.currentName,
                currentType: currentData.currentType,
                institution: currentData.institution,
                identityNo: currentData.identityNo,
                taxNumber: currentData.taxNumber,
                taxOffice: currentData.taxOffice,
                title: currentData.title,
                name: currentData.name,
                surname: currentData.surname,
                webSite: currentData.webSite,
                birthOfDate: currentData.birthOfDate,
                kepAddress: currentData.kepAddress,
                mersisNo: currentData.mersisNo,
                sicilNo: currentData.sicilNo,

            };

            // İlişkili veriler
            const currentAddress = currentData.addressName ? {
                create: [{
                    addressName: currentData.addressName,
                    addressType: currentData.addressType,
                    address: currentData.address,
                    countryCode: currentData.countryCode,
                    city: currentData.city,
                    district: currentData.district,
                    postalCode: currentData.postalCode,
                    phone: currentData.phone,
                    phone2: currentData.phone2,
                    email: currentData.email,
                    email2: currentData.email2,
                }]
            } : undefined;

            const currentBranch = currentData.branchCode ? {
                create: [{
                    branchCode: currentData.branchCode,
                }]
            } : undefined;

            const currentFinancial = currentData.bankName ? {
                create: [{
                    bankName: currentData.bankName,
                    bankBranch: currentData.bankBranch,
                    bankBranchCode: currentData.bankBranchCode,
                    iban: currentData.iban,
                    accountNo: currentData.accountNo,
                }]
            } : undefined;

            const currentRisk = currentData.currency ? {
                create: [{
                    currency: currentData.currency,
                    teminatYerelTutar: currentData.teminatYerelTutar,
                    acikHesapYerelLimit: currentData.acikHesapYerelLimit,
                    hesapKesimGunu: currentData.hesapKesimGunu,
                    vadeGun: currentData.vadeGun,
                    gecikmeLimitGunu: currentData.gecikmeLimitGunu,
                    varsayilanAlisIskontosu: currentData.varsayilanAlisIskontosu,
                    varsayilanSatisIskontosu: currentData.varsayilanSatisIskontosu,
                    ekstreGonder: currentData.ekstreGonder,
                    limitKontrol: currentData.limitKontrol,
                    acikHesap: currentData.acikHesap,
                    posKullanim: currentData.posKullanim,
                }]
            } : undefined;

            const currentOfficials = currentData.title ? {
                create: [{
                    title: currentData.title,
                    name: currentData.name,
                    surname: currentData.surname,
                    phone: currentData.phone,
                    email: currentData.email,
                    note: currentData.note,
                }]
            } : undefined;

            const currentCategoryItem = {
                create: [{
                    category: {
                        connect: { id: category.id } // Bulunan categoryId ile bağlantı sağlanıyor
                    }
                }]
            };

            // createCurrent fonksiyonunu kullanarak verileri ekliyoruz
            await currentsService.createCurrent({
                current: current,
                priceListName: currentData.priceListName,
                currentAddress: currentAddress,
                currentBranch: currentBranch,
                currentFinancial: currentFinancial,
                currentRisk: currentRisk,
                currentOfficials: currentOfficials,
                currentCategoryItem: currentCategoryItem
            });
        }

        if (stockMovementsData.length > 0) {
            await prisma.stockMovement.createMany({ data: stockMovementsData, skipDuplicates: true });
            console.log("StockMovement verileri başarıyla kaydedildi.");
        }

        if (currentMovementsData.length > 0) {
            await prisma.currentMovement.createMany({ data: currentMovementsData, skipDuplicates: true });
            console.log("CurrentMovement verileri başarıyla kaydedildi.");
        }

        return { message: 'Veriler başarıyla işlendi.' };
    } catch (error) {
        console.error("Veritabanı işlemlerinde bir hata oluştu:", error);
        throw new Error("Bir hata oluştu: " + (error as Error).message);
    }
};<|MERGE_RESOLUTION|>--- conflicted
+++ resolved
@@ -50,7 +50,7 @@
     price: z.union([z.string(), z.number()]).nullable().optional(),
     warehouseName: z.string().nullable().optional(),
     quantity: z.union([z.string(), z.number()]).nullable().optional(),
-    attributes: z.record(z.string(), z.array(z.string())).optional(), 
+    attributes: z.record(z.string(), z.array(z.string())).optional(),
 }).strict();
 
 
@@ -255,7 +255,7 @@
         // İlk satırı işlerken validPriceLists'i geçiriyoruz
         const firstRow = await convertStockCardData(data[0] as Record<string, any>, validPriceLists);
         console.log("İlk Satır:", firstRow);
-        
+
 
         // `StockCardSchema` doğrulamasını ayrıntılı olarak gözlemleyin
         const stockCardValidation = StockCardSchema.safeParse(firstRow);
@@ -279,7 +279,7 @@
             if (isStockCard) {
                 const stockCardData = await convertStockCardData(row, validPriceLists);
                 const stockCardValidation = StockCardSchema.safeParse(stockCardData);
-                
+
                 if (stockCardValidation.success) {
                     stockCardsData.push(replaceUndefinedWithNull(stockCardValidation.data));
                 } else {
@@ -298,104 +298,104 @@
                     throw new Error("Veri doğrulaması başarısız oldu.");
                 }
             } else if (isStockMovement) {
-                    const stockMovementValidation = StockMovementSchema.safeParse(row);
-                    if (stockMovementValidation.success) {
-                        const stockMovementData = replaceUndefinedWithNull(stockMovementValidation.data);
-                
-                        try {
-                            // `priceListName` kullanarak `priceListId`'yi buluyoruz
-                            let priceListId: string | undefined;
-                            if (stockMovementData.priceListName) {
-                                const priceList = await prisma.stockCardPriceList.findUnique({
-                                    where: { priceListName: stockMovementData.priceListName }
-                                });
-                
-                                if (!priceList) {
-                                    console.error(`Hata: '${stockMovementData.priceListName}' için PriceList kaydı bulunamadı.`);
-                                    continue; // PriceList kaydı yoksa bu satırı atla
-                                }
-                
-                                // Bulunan `priceListId`'yi ekleyin
-                                priceListId = priceList.id;
+                const stockMovementValidation = StockMovementSchema.safeParse(row);
+                if (stockMovementValidation.success) {
+                    const stockMovementData = replaceUndefinedWithNull(stockMovementValidation.data);
+
+                    try {
+                        // `priceListName` kullanarak `priceListId`'yi buluyoruz
+                        let priceListId: string | undefined;
+                        if (stockMovementData.priceListName) {
+                            const priceList = await prisma.stockCardPriceList.findUnique({
+                                where: { priceListName: stockMovementData.priceListName }
+                            });
+
+                            if (!priceList) {
+                                console.error(`Hata: '${stockMovementData.priceListName}' için PriceList kaydı bulunamadı.`);
+                                continue; // PriceList kaydı yoksa bu satırı atla
                             }
-                
-                            // Gerekli doğrulamalar: `warehouseCode`, `branchCode`, `productCode`
-                            const warehouse = await prisma.warehouse.findUnique({
-                                where: { warehouseCode: stockMovementData.warehouseCode }
-                            });
-                
-                            if (!warehouse) {
-                                console.error(`Hata: ${stockMovementData.productCode} için 'Warehouse' kaydı bulunamadı - WarehouseCode: ${stockMovementData.warehouseCode}`);
-                                continue;
+
+                            // Bulunan `priceListId`'yi ekleyin
+                            priceListId = priceList.id;
+                        }
+
+                        // Gerekli doğrulamalar: `warehouseCode`, `branchCode`, `productCode`
+                        const warehouse = await prisma.warehouse.findUnique({
+                            where: { warehouseCode: stockMovementData.warehouseCode }
+                        });
+
+                        if (!warehouse) {
+                            console.error(`Hata: ${stockMovementData.productCode} için 'Warehouse' kaydı bulunamadı - WarehouseCode: ${stockMovementData.warehouseCode}`);
+                            continue;
+                        }
+
+                        const branch = await prisma.branch.findUnique({
+                            where: { branchCode: stockMovementData.branchCode }
+                        });
+
+                        if (!branch) {
+                            console.error(`Hata: ${stockMovementData.productCode} için 'Branch' kaydı bulunamadı - BranchCode: ${stockMovementData.branchCode}`);
+                            continue;
+                        }
+
+                        const stockCard = await prisma.stockCard.findUnique({
+                            where: { productCode: stockMovementData.productCode }
+                        });
+
+                        if (!stockCard) {
+                            console.error(`Hata: ${stockMovementData.productCode} için 'StockCard' kaydı bulunamadı.`);
+                            continue;
+                        }
+
+                        // Opsiyonel doğrulamalar: `outWarehouseCode`, `currentCode`, `documentNo`
+                        const outWarehouse = stockMovementData.outWarehouseCode
+                            ? await prisma.warehouse.findUnique({
+                                where: { warehouseCode: stockMovementData.outWarehouseCode }
+                            })
+                            : null;
+
+                        const current = stockMovementData.currentCode
+                            ? await prisma.current.findUnique({
+                                where: { currentCode: stockMovementData.currentCode }
+                            })
+                            : null;
+
+                        const invoice = stockMovementData.documentNo
+                            ? await prisma.invoice.findUnique({
+                                where: { invoiceNo: stockMovementData.documentNo }
+                            })
+                            : null;
+
+                        // Yeni `StockMovement` kaydı oluşturuyoruz
+                        await prisma.stockMovement.create({
+                            data: {
+                                productCode: stockMovementData.productCode,
+                                warehouseCode: stockMovementData.warehouseCode,
+                                branchCode: stockMovementData.branchCode,
+                                currentCode: stockMovementData.currentCode,
+                                documentType: stockMovementData.documentType,
+                                invoiceType: stockMovementData.invoiceType,
+                                movementType: stockMovementData.movementType,
+                                documentNo: stockMovementData.documentNo,
+                                gcCode: stockMovementData.gcCode,
+                                type: stockMovementData.type,
+                                description: stockMovementData.description,
+                                quantity: stockMovementData.quantity,
+                                unitPrice: stockMovementData.unitPrice,
+                                totalPrice: stockMovementData.totalPrice,
+                                unitOfMeasure: stockMovementData.unitOfMeasure,
+                                outWarehouseCode: stockMovementData.outWarehouseCode,
+                                priceListId: priceListId // `priceListName` yerine `priceListId` kullanıyoruz
                             }
-                
-                            const branch = await prisma.branch.findUnique({
-                                where: { branchCode: stockMovementData.branchCode }
-                            });
-                
-                            if (!branch) {
-                                console.error(`Hata: ${stockMovementData.productCode} için 'Branch' kaydı bulunamadı - BranchCode: ${stockMovementData.branchCode}`);
-                                continue;
-                            }
-                
-                            const stockCard = await prisma.stockCard.findUnique({
-                                where: { productCode: stockMovementData.productCode }
-                            });
-                
-                            if (!stockCard) {
-                                console.error(`Hata: ${stockMovementData.productCode} için 'StockCard' kaydı bulunamadı.`);
-                                continue;
-                            }
-                
-                            // Opsiyonel doğrulamalar: `outWarehouseCode`, `currentCode`, `documentNo`
-                            const outWarehouse = stockMovementData.outWarehouseCode
-                                ? await prisma.warehouse.findUnique({
-                                    where: { warehouseCode: stockMovementData.outWarehouseCode }
-                                })
-                                : null;
-                
-                            const current = stockMovementData.currentCode
-                                ? await prisma.current.findUnique({
-                                    where: { currentCode: stockMovementData.currentCode }
-                                })
-                                : null;
-                
-                            const invoice = stockMovementData.documentNo
-                                ? await prisma.invoice.findUnique({
-                                    where: { invoiceNo: stockMovementData.documentNo }
-                                })
-                                : null;
-                
-                            // Yeni `StockMovement` kaydı oluşturuyoruz
-                            await prisma.stockMovement.create({
-                                data: {
-                                    productCode: stockMovementData.productCode,
-                                    warehouseCode: stockMovementData.warehouseCode,
-                                    branchCode: stockMovementData.branchCode,
-                                    currentCode: stockMovementData.currentCode,
-                                    documentType: stockMovementData.documentType,
-                                    invoiceType: stockMovementData.invoiceType,
-                                    movementType: stockMovementData.movementType,
-                                    documentNo: stockMovementData.documentNo,
-                                    gcCode: stockMovementData.gcCode,
-                                    type: stockMovementData.type,
-                                    description: stockMovementData.description,
-                                    quantity: stockMovementData.quantity,
-                                    unitPrice: stockMovementData.unitPrice,
-                                    totalPrice: stockMovementData.totalPrice,
-                                    unitOfMeasure: stockMovementData.unitOfMeasure,
-                                    outWarehouseCode: stockMovementData.outWarehouseCode,
-                                    priceListId: priceListId // `priceListName` yerine `priceListId` kullanıyoruz
-                                }
-                            });
-                            console.log(`StockMovement başarıyla oluşturuldu - ProductCode: ${stockMovementData.productCode}`);
-                        } catch (error) {
-                            console.error(`Hata: ${stockMovementData.productCode} için veri işlenemedi.`, error);
-                        }
-                    } else {
-                        console.error(`Geçersiz StockMovement verisi - ${JSON.stringify(row)}`);
-                    }
-                
+                        });
+                        console.log(`StockMovement başarıyla oluşturuldu - ProductCode: ${stockMovementData.productCode}`);
+                    } catch (error) {
+                        console.error(`Hata: ${stockMovementData.productCode} için veri işlenemedi.`, error);
+                    }
+                } else {
+                    console.error(`Geçersiz StockMovement verisi - ${JSON.stringify(row)}`);
+                }
+
             } else if (isCurrentMovement) {
                 const filledRow = {
                     dueDate: row.dueDate ?? null,
@@ -404,11 +404,11 @@
                     balanceAmount: row.balanceAmount ?? 0,
                     ...row,
                 };
-                
+
                 const currentMovementValidation = CurrentMovementSchema.safeParse(filledRow);
                 if (currentMovementValidation.success) {
                     const currentMovementData = replaceUndefinedWithNull(currentMovementValidation.data);
-            
+
                     try {
                         // `priceListName` kullanarak `priceListId`'yi buluyoruz
                         let priceListId: string | undefined;
@@ -416,16 +416,16 @@
                             const priceList = await prisma.stockCardPriceList.findUnique({
                                 where: { priceListName: currentMovementData.priceListName }
                             });
-            
+
                             if (!priceList) {
                                 console.error(`Hata: '${currentMovementData.priceListName}' için PriceList kaydı bulunamadı.`);
                                 continue; // PriceList kaydı yoksa bu satırı atla
                             }
-            
+
                             // Bulunan `priceListId`'yi `currentMovementData`'ya ekleyin
                             priceListId = priceList.id;
                         }
-            
+
                         // Yeni `CurrentMovement` kaydı oluşturuyoruz
                         await prisma.currentMovement.create({
                             data: {
@@ -453,7 +453,7 @@
             }
         }
 
-       
+
         // Verileri işliyoruz
         for (const stockCardData of stockCardsData) {
             try {
@@ -516,47 +516,37 @@
                         hasExpirationDate: stockCardData.hasExpirationDate,
                         allowNegativeStock: stockCardData.allowNegativeStock,
                         company: stockCardData.companyCode ? {
-                            connect: { companyCode: stockCardData.companyCode }
-                        } : undefined,
-                        branch: stockCardData.branchCode ? {
-                            connect: { branchCode: stockCardData.branchCode }
-                        } : undefined,
-<<<<<<< HEAD
-=======
-                        brand: stockCardData.brandId ? {
-                            connect: { id: stockCardData.brandId }
-                        } : undefined,
-                        // İlişkili Kategori
-                        stockCardCategoryItem: stockCardData.categoryId ? {
-                            create: [{
-                                stockCardCategory: {
-                                    connect: { id: stockCardData.categoryId }
-                                }
-                            }]
-                        } : undefined,
->>>>>>> 21b3d540
-                        // İlişkili Vergi Bilgileri
-                        taxRates: stockCardData.taxName && stockCardData.taxRate ? {
-                            create: [{
-                                taxName: stockCardData.taxName,
-                                taxRate: stockCardData.taxRate
-                            }]
-                        } : undefined,
-                        // İlişkili Market İsimleri
-                        stockCardMarketNames: stockCardData.marketName ? {
-                            create: [{
-                                marketName: stockCardData.marketName
-                            }]
-                        } : undefined,
-                        // İlişkili Barkodlar
-                        barcodes: stockCardData.barcode ? {
-                            create: [{
-                                barcode: stockCardData.barcode
-                            }]
-<<<<<<< HEAD
-                        } : undefined
-                    },
-                });
+                            company: stockCardData.companyCode ? {
+                                connect: { companyCode: stockCardData.companyCode }
+                            } : undefined,
+                            branch: stockCardData.branchCode ? {
+                                branch: stockCardData.branchCode ? {
+                                    connect: { branchCode: stockCardData.branchCode }
+                                } : undefined,
+                                // İlişkili Vergi Bilgileri
+                                taxRates: stockCardData.taxName && stockCardData.taxRate ? {
+                                    taxRates: stockCardData.taxName && stockCardData.taxRate ? {
+                                        create: [{
+                                            taxName: stockCardData.taxName,
+                                            taxRate: stockCardData.taxRate
+                                        }]
+                                    } : undefined,
+                                    // İlişkili Market İsimleri
+                                    stockCardMarketNames: stockCardData.marketName ? {
+                                        stockCardMarketNames: stockCardData.marketName ? {
+                                            create: [{
+                                                marketName: stockCardData.marketName
+                                            }]
+                                        } : undefined,
+                                        // İlişkili Barkodlar
+                                        barcodes: stockCardData.barcode ? {
+                                            barcodes: stockCardData.barcode ? {
+                                                create: [{
+                                                    barcode: stockCardData.barcode
+                                                }]
+                                            } : undefined
+                                        },
+                                    });
                 console.log(`StockCard başarıyla oluşturuldu - ProductCode: ${stockCardData.productCode}`);
 
                 // Brand ilişkilendirme
@@ -579,67 +569,42 @@
                         });
                     }
                 }
-                
+
                 if (stockCardData.prices) {
                     for (const priceListItem of stockCardData.prices) {
                         const priceList = await prisma.stockCardPriceList.findUnique({
                             where: { priceListName: priceListItem.priceListName },
                         });
-                
+
                         if (!priceList) {
                             console.error(`Hata: '${priceListItem.priceListName}' için PriceList kaydı bulunamadı.`);
                             continue;
                         }
-                
+
                         await prisma.stockCardPriceListItems.create({
                             data: {
-=======
-                        } : undefined,
-                        // İlişkili Fiyat Listesi
-                        stockCardPriceLists: stockCardData.priceListId ? {
-                            create: [{
->>>>>>> 21b3d540
                                 priceList: {
                                     connect: { id: priceList.id },
                                 },
-<<<<<<< HEAD
                                 stockCard: { connect: { id: stockCard.id } },
                                 price: priceListItem.price,
                             },
                         });
                     }
                 }
-                
+
                 if (stockCardData.attributes) {
                     for (const [attributeName, values] of Object.entries(stockCardData.attributes)) {
                         const attributeValues = values as string[];
-                
+
                         for (const attributeValue of attributeValues) {
                             let attribute = await prisma.stockCardAttribute.findFirst({
                                 where: {
                                     attributeName,
                                     value: attributeValue,
-=======
-                                price: stockCardData.price // price alanını burada sağlıyoruz
-                            }]
-                        } : undefined,
-                        // İlişkili Özellikler
-                        stockCardAttributeItems: stockCardData.attributeId ? {
-                            create: [{
-                                attribute: {
-                                    connect: { id: stockCardData.attributeId }
-                                }
-                            }]
-                        } : undefined,
-                        // İlişkili Depolar
-                        stockCardWarehouse: stockCardData.warehouseId && stockCardData.quantity ? {
-                            create: [{
-                                warehouse: {
-                                    connect: { id: stockCardData.warehouseId }
->>>>>>> 21b3d540
                                 },
                             });
-                
+
                             if (!attribute) {
                                 attribute = await prisma.stockCardAttribute.create({
                                     data: {
@@ -648,7 +613,7 @@
                                     },
                                 });
                             }
-                
+
                             await prisma.stockCardAttributeItems.create({
                                 data: {
                                     attributeId: attribute.id,
@@ -707,11 +672,7 @@
                 console.error(`Hata: ${stockCardData.productCode} için veri işlenemedi.`, error.message || error);
             }
         }
-<<<<<<< HEAD
-        
-=======
-
->>>>>>> 21b3d540
+
 
         const currentsService = new currentService();
 
@@ -721,7 +682,7 @@
             const priceList = await prisma.stockCardPriceList.findUnique({
                 where: { priceListName: currentData.priceListName }
             });
-        
+
             if (!priceList) {
                 throw new Error(`PriceList '${currentData.priceListName}' bulunamadı.`);
             }
