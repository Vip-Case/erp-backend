
import { Invoice, InvoiceDetail, Prisma } from "@prisma/client";
import prisma from "../../config/prisma";
import logger from "../../utils/logger";
import { BaseRepository } from "../../repositories/baseRepository";

export const InvoiceRelations = {
    invoiceDetail: true
};

export class InvoiceService {
    private invoiceRepository = new BaseRepository<Invoice>(prisma.invoice);
    private invoiceDetailRepository = new BaseRepository<InvoiceDetail>(prisma.invoiceDetail);

    async getAllInvoices(): Promise<Invoice[]> {
        return this.invoiceRepository.findAll();
    }

    async getInvoiceById(id: string): Promise<Invoice | null> {
        return this.invoiceRepository.findById(id);
    }

    async createInvoice(invoice: Invoice): Promise<Invoice> {
        try {
            const Invoice = await prisma.invoice.create({
                data: {
                    invoiceNo: invoice.invoiceNo,
                    gibInvoiceNo: invoice.gibInvoiceNo,
                    invoiceDate: invoice.invoiceDate,
                    invoiceType: invoice.invoiceType,
                    documentType: invoice.documentType,
                    description: invoice.description,
                    genelIskontoTutar: invoice.genelIskontoTutar,
                    genelIskontoOran: invoice.genelIskontoOran,
                    paymentDate: invoice.paymentDate,
                    paymentDay: invoice.paymentDay,
                    totalAmount: invoice.totalAmount,
                    totalVat: invoice.totalVat,
                    totalDiscount: invoice.totalDiscount,
                    totalNet: invoice.totalNet,
                    totalPaid: invoice.totalPaid,
                    totalDebt: invoice.totalDebt,
                    totalBalance: invoice.totalBalance,
                    canceledAt: invoice.canceledAt,

                    priceList: invoice.priceListId ? {
                        connect: {
                            id: invoice.priceListId
                        }
                    } : {},
                    warehouse: invoice.warehouseCode ? {
                        connect: {
                            warehouseCode: invoice.warehouseCode
                        }
                    } : {},
                    outBranch: invoice.outBranchCode ? {
                        connect: {
                            branchCode: invoice.outBranchCode
                        }
                    } : undefined,
                    company: invoice.companyCode ? {
                        connect: {
                            companyCode: invoice.companyCode
                        }
                    } : {},
                    current: invoice.currentCode ? {
                        connect: {
                            currentCode: invoice.currentCode
                        }
                    } : {},
                    branch: invoice.branchCode ? {
                        connect: {
                            branchCode: invoice.branchCode
                        }
                    } : {},
                } as Prisma.InvoiceCreateInput,
            });
            return Invoice;
        } catch (error) {
            logger.error(error);
            throw error;
        }
    }

    async updateInvoice(id: string, invoice: Partial<Invoice>): Promise<Invoice> {
        try {
            return await prisma.invoice.update({
                where: { id },
                data: {
                    invoiceNo: invoice.invoiceNo,
                    gibInvoiceNo: invoice.gibInvoiceNo,
                    invoiceDate: invoice.invoiceDate,
                    invoiceType: invoice.invoiceType,
                    documentType: invoice.documentType,
                    description: invoice.description,
                    genelIskontoTutar: invoice.genelIskontoTutar,
                    genelIskontoOran: invoice.genelIskontoOran,
                    paymentDate: invoice.paymentDate,
                    paymentDay: invoice.paymentDay,
                    totalAmount: invoice.totalAmount,
                    totalVat: invoice.totalVat,
                    totalDiscount: invoice.totalDiscount,
                    totalNet: invoice.totalNet,
                    totalPaid: invoice.totalPaid,
                    totalDebt: invoice.totalDebt,
                    totalBalance: invoice.totalBalance,
                    canceledAt: invoice.canceledAt,

                    priceList: invoice.priceListId ? {
                        connect: {
                            id: invoice.priceListId
                        }
                    } : {},
                    warehouse: invoice.warehouseCode ? {
                        connect: {
                            warehouseCode: invoice.warehouseCode
                        }
                    } : {},
                    outBranch: invoice.outBranchCode ? {
                        connect: {
                            branchCode: invoice.outBranchCode
                        }
                    } : undefined,
                    company: invoice.companyCode ? {
                        connect: {
                            companyCode: invoice.companyCode
                        }
                    } : {},
                    current: invoice.currentCode ? {
                        connect: {
                            currentCode: invoice.currentCode
                        }
                    } : {},
                    branch: invoice.branchCode ? {
                        connect: {
                            branchCode: invoice.branchCode
                        }
                    } : {},
                } as Prisma.InvoiceUpdateInput,
            });
        } catch (error) {
            logger.error("Error updating StockCard:", error);
            throw new Error("Could not update StockCard");
        }
    }

    async deleteInvoice(id: string): Promise<boolean> {
        return this.invoiceRepository.delete(id);
    }

    async createInvoiceWithRelations(
        invoice: Invoice,
        invoiceDetails: InvoiceDetail[],
        vaultId?: string
    ): Promise<Invoice> {
        if (!invoice.invoiceNo || invoice.invoiceNo.trim() === "") {
            throw new Error("InvoiceNo is required and cannot be empty.");
        }
    
        try {
            // 1. Ana fatura oluşturuluyor
            const newInvoice = await prisma.invoice.create({
                data: {
                    invoiceNo: invoice.invoiceNo,
                    gibInvoiceNo: invoice.gibInvoiceNo,
                    invoiceDate: invoice.invoiceDate,
                    invoiceType: invoice.invoiceType,
                    documentType: invoice.documentType,
                    description: invoice.description,
                    current: invoice.currentCode ? { connect: { currentCode: invoice.currentCode } } : undefined,
                    company: invoice.companyCode ? { connect: { companyCode: invoice.companyCode } } : undefined,
                    branch: { connect: { branchCode: invoice.branchCode } },
                    warehouse: invoice.warehouseCode ? { connect: { warehouseCode: invoice.warehouseCode } } : undefined,
                    priceList: invoice.priceListId ? { connect: { id: invoice.priceListId } } : undefined,
                },
            });
    
            // 2. İlgili fatura detaylarını ve stok işlemlerini ekleme
            await prisma.$transaction(async (prisma) => {
                // Fatura detaylarını ekleme
                await prisma.invoiceDetail.createMany({
                    data: invoiceDetails.map((detail) => ({
                        ...detail,
                        invoiceId: newInvoice.id,
                    })),
                });
    
                // Alış veya Satış işlemleri
                if (invoice.invoiceType === "Purchase" || invoice.invoiceType === "Sales") {
                    for (const detail of invoiceDetails) {
                        const { productCode, quantity } = detail;
    
                        // StockCard doğrulama
                        const stockCard = await prisma.stockCard.findUnique({
                            where: { productCode },
                        });
    
                        if (!stockCard) {
                            throw new Error(`StockCard with productCode '${productCode}' does not exist.`);
                        }
    
                        // StockCardWarehouse doğrulama veya oluşturma
                        const warehouse = await prisma.warehouse.findUnique({
                            where: { warehouseCode: invoice.warehouseCode },
                        });
    
                        if (!warehouse) {
                            throw new Error(`Warehouse with code '${invoice.warehouseCode}' does not exist.`);
                        }
    
                        const stockCardWarehouse = await prisma.stockCardWarehouse.findUnique({
                            where: {
                                stockCardId_warehouseId: {
                                    stockCardId: stockCard.id,
                                    warehouseId: warehouse.id,
                                },
                            },
                        });
    
                        // Stok miktarını güncelleme
                        if (invoice.invoiceType === "Purchase") {
                            if (stockCardWarehouse) {
                                await prisma.stockCardWarehouse.update({
                                    where: { id: stockCardWarehouse.id },
                                    data: {
                                        quantity: stockCardWarehouse.quantity.plus(quantity),
                                    },
                                });
                            } else {
                                await prisma.stockCardWarehouse.create({
                                    data: {
                                        stockCardId: stockCard.id,
                                        warehouseId: warehouse.id,
                                        quantity,
                                    },
                                });
                            }
                        } else if (invoice.invoiceType === "Sales") {
                            if (stockCardWarehouse) {
                                const newQuantity = stockCardWarehouse.quantity.minus(quantity);
    
                                if (newQuantity.isNegative() && !stockCard.allowNegativeStock) {
                                    throw new Error(
                                        `Insufficient stock for productCode '${productCode}' in warehouse '${invoice.warehouseCode}'.`
                                    );
                                }
    
                                await prisma.stockCardWarehouse.update({
                                    where: { id: stockCardWarehouse.id },
                                    data: {
                                        quantity: newQuantity,
                                    },
                                });
                            } else {
                                throw new Error(
                                    `StockCardWarehouse record not found for productCode '${productCode}' in warehouse '${invoice.warehouseCode}'.`
                                );
                            }
                        }
    
                        // StockMovement oluşturma
                        await prisma.stockMovement.create({
                            data: {
                                documentNo: newInvoice.invoiceNo,
                                productCode: detail.productCode,
                                gcCode: invoice.invoiceType === "Purchase" ? "Giris" : "Cikis",
                                warehouseCode: invoice.warehouseCode!,
                                branchCode: invoice.branchCode!,
                                movementType: invoice.invoiceType === "Purchase" ? "AlisFaturasi" : "SatisFaturasi",
                                quantity: detail.quantity,
                                unitPrice: detail.unitPrice,
                                totalPrice: detail.totalPrice,
                                description: `Stock movement for invoice ${newInvoice.invoiceNo}`,
                            },
                        });
                    }
    
                    // CurrentMovement oluşturma
                    if (invoice.currentCode) {
                        await prisma.currentMovement.create({
                            data: {
                                currentCode: invoice.currentCode,
                                documentNo: newInvoice.invoiceNo,
                                companyCode: invoice.companyCode!,
                                branchCode: invoice.branchCode!,
                                debtAmount:
                                    invoice.invoiceType === "Purchase"
                                        ? invoiceDetails.reduce((sum, d) => sum.plus(d.netPrice), new Prisma.Decimal(0))
                                        : new Prisma.Decimal(0),
                                creditAmount:
                                    invoice.invoiceType === "Sales"
                                        ? invoiceDetails.reduce((sum, d) => sum.plus(d.netPrice), new Prisma.Decimal(0))
                                        : new Prisma.Decimal(0),
                                movementType: invoice.invoiceType === "Purchase" ? "Borc" : "Alacak",
                                documentType: "Fatura",
                                description: `Current movement for invoice ${newInvoice.invoiceNo}`,
                            },
                        });
                    }
    
                    // VaultMovement oluşturma
                    if (vaultId) {
                        const vault = await prisma.vault.findUnique({ where: { id: vaultId } });
    
                        if (!vault) {
                            throw new Error(`Vault with ID '${vaultId}' does not exist.`);
                        }
    
                        await prisma.vaultMovement.create({
                            data: {
                                invoiceId: newInvoice.id,
                                vaultId: vaultId,
                                description: `Vault movement for invoice ${newInvoice.invoiceNo}`,
                                entering:
                                    invoice.invoiceType === "Purchase"
                                        ? invoiceDetails.reduce((sum, d) => sum.plus(d.netPrice), new Prisma.Decimal(0))
                                        : new Prisma.Decimal(0),
                                emerging:
                                    invoice.invoiceType === "Sales"
                                        ? invoiceDetails.reduce((sum, d) => sum.plus(d.netPrice), new Prisma.Decimal(0))
                                        : new Prisma.Decimal(0),
                                vaultDirection: invoice.invoiceType === "Purchase" ? "Introduction" : "Exit",
                                vaultType: invoice.invoiceType === "Purchase" ? "InputReceipt" : "ExitReceipt",
                                vaultDocumentType: "General",
                            },
                        });
                    }
                }
            });
    
            return newInvoice;
        } catch (error) {
            logger.error("Error creating invoice with relations:", error);
            throw error;
        }
    }
    
    async updateInvoiceWithRelations(
        id: string,
        invoice: Partial<Invoice>,
        invoiceDetails: InvoiceDetail[],
        vaultId?: string
    ): Promise<Invoice> {
        try {
            // 1. Faturayı bul ve `invoiceNo` değerini al
            const existingInvoice = await prisma.invoice.findUnique({
                where: { id },
                select: { invoiceNo: true },
            });
    
            if (!existingInvoice || !existingInvoice.invoiceNo) {
                throw new Error(`Invoice with ID '${id}' does not exist or has no invoiceNo.`);
            }
    
            const invoiceNo = existingInvoice.invoiceNo;
    
            // 2. İlişkili verileri güncelle
            await prisma.$transaction(async (prisma) => {
                // 2.1 Mevcut ilişkili `invoiceDetails` silinir ve yeniden eklenir
                await prisma.invoiceDetail.deleteMany({ where: { invoiceId: id } });
                await prisma.invoiceDetail.createMany({
                    data: invoiceDetails.map((detail) => ({
                        ...detail,
                        invoiceId: id,
                    })),
                });
    
                // 2.2 Mevcut `currentMovement` verileri güncellenir veya yeniden oluşturulur
                await prisma.currentMovement.deleteMany({ where: { documentNo: invoiceNo } });
                if (invoice.currentCode) {
                    await prisma.currentMovement.create({
                        data: {
                            currentCode: invoice.currentCode,
                            documentNo: invoiceNo,
                            companyCode: invoice.companyCode!,
                            branchCode: invoice.branchCode!,
                            debtAmount: invoiceDetails.reduce((sum, d) => sum.plus(d.netPrice), new Prisma.Decimal(0)),
                            creditAmount: new Prisma.Decimal(0),
                            movementType: "Borc",
                            documentType: "Fatura",
                            description: `Updated Current movement for invoice ${invoiceNo}`,
                        },
                    });
                }
    
                // 2.3 Mevcut `stockMovement` verileri güncellenir
                await prisma.stockMovement.deleteMany({ where: { documentNo: invoiceNo } });
                await Promise.all(
                    invoiceDetails.map((detail) =>
                        prisma.stockMovement.create({
                            data: {
                                documentNo: invoiceNo,
                                productCode: detail.productCode,
                                gcCode: "Giris",
                                warehouseCode: invoice.warehouseCode!,
                                branchCode: invoice.branchCode!,
                                movementType: "AlisFaturasi",
                                quantity: detail.quantity,
                                unitPrice: detail.unitPrice,
                                totalPrice: detail.totalPrice,
                                description: `Updated stock movement for invoice ${invoiceNo}`,
                            },
                        })
                    )
                );
    
                // 2.4 Mevcut `vaultMovement` güncellenir veya yeniden oluşturulur
                await prisma.vaultMovement.deleteMany({ where: { invoiceId: id } });
                if (vaultId) {
                    const existingVault = await prisma.vault.findUnique({ where: { id: vaultId } });
    
                    if (!existingVault) {
                        throw new Error(`Vault with ID '${vaultId}' does not exist.`);
                    }
    
                    await prisma.vaultMovement.create({
                        data: {
                            invoiceId: id,
                            vaultId: vaultId,
                            description: `Updated vault movement for invoice ${invoiceNo}`,
                            entering: invoiceDetails.reduce((sum, d) => sum.plus(d.netPrice), new Prisma.Decimal(0)),
                            emerging: new Prisma.Decimal(0),
                            vaultDirection: "Introduction",
                            vaultType: "InputReceipt",
                            vaultDocumentType: "General",
                        },
                    });
                } else {
                    console.log("No vaultId provided. Skipping VaultMovement creation.");
                }
            });
    
            // 3. Ana faturayı güncelle
            return await prisma.invoice.update({
                where: { id },
                data: {
                    invoiceNo: invoice.invoiceNo || undefined,
                    gibInvoiceNo: invoice.gibInvoiceNo || undefined,
                    invoiceDate: invoice.invoiceDate || undefined,
                    invoiceType: invoice.invoiceType || undefined,
                    documentType: invoice.documentType || undefined,
                    description: invoice.description || undefined,
                    canceledAt: invoice.canceledAt || undefined,
    
                    // İlişkili alanlar
                    priceList: invoice.priceListId
                        ? { connect: { id: invoice.priceListId } }
                        : undefined,
                    warehouse: invoice.warehouseCode
                        ? { connect: { warehouseCode: invoice.warehouseCode } }
                        : undefined,
                    outBranch: invoice.outBranchCode
                        ? { connect: { branchCode: invoice.outBranchCode } }
                        : undefined,
                    company: invoice.companyCode
                        ? { connect: { companyCode: invoice.companyCode } }
                        : undefined,
                    current: invoice.currentCode !== null && invoice.currentCode !== undefined
                        ? { connect: { currentCode: invoice.currentCode } }
                        : undefined,
                    branch: invoice.branchCode
                        ? { connect: { branchCode: invoice.branchCode } }
                        : undefined,
                },
            });
        } catch (error) {
            logger.error("Error updating invoice with relations:", error);
            throw new Error("Failed to update invoice with related data.");
        }
    }
    
    async deleteInvoiceWithRelations(id: string): Promise<boolean> {
        try {
            // 1. Faturayı getir ve `invoiceNo` değerini al
            const existingInvoice = await prisma.invoice.findUnique({
                where: { id },
                select: { invoiceNo: true },
            });
    
            if (!existingInvoice || !existingInvoice.invoiceNo) {
                throw new Error(`Invoice with ID '${id}' does not exist or has no invoiceNo.`);
            }
    
            const invoiceNo = existingInvoice.invoiceNo;
    
            // 2. İlişkili verileri `invoiceNo` kullanarak sil
            await prisma.$transaction([
                prisma.invoiceDetail.deleteMany({ where: { invoiceId: id } }), // Invoice ID ile ilişkili
                prisma.currentMovement.deleteMany({ where: { documentNo: invoiceNo } }), // InvoiceNo ile ilişkili
                prisma.stockMovement.deleteMany({ where: { documentNo: invoiceNo } }), // InvoiceNo ile ilişkili
                prisma.vaultMovement.deleteMany({ where: { invoiceId: id } }), // Vault hareketleri ID ile ilişkili
            ]);
    
            // 3. Ana faturayı sil
            await prisma.invoice.delete({ where: { id } });
    
            console.log(`Invoice and all related records deleted successfully for invoiceNo: ${invoiceNo}`);
            return true;
        } catch (error) {
            logger.error("Error deleting invoice with relations:", error);
            throw new Error("Failed to delete invoice and its related records.");
        }
    }
<<<<<<< HEAD
    
    
    async getAllInvoicesWithRelations(): Promise<Invoice[]> {
        return this.invoiceRepository.findAll(
            {
                include: {
                    invoiceDetail: true
                }
=======

    async getAllInvoicesWithRelations(): Promise<any[]> {
        return await prisma.invoice.findMany({
            include: {
                invoiceDetail: true
>>>>>>> 21b3d540
            }
        });
    }

    async getInvoiceWithRelationsById(id: string): Promise<Invoice | null> {
        return this.invoiceRepository.findByIdWithOptions(id, {
            include: {
                invoiceDetail: true 
            }
        });
    }

}

export default InvoiceService;<|MERGE_RESOLUTION|>--- conflicted
+++ resolved
@@ -156,7 +156,7 @@
         if (!invoice.invoiceNo || invoice.invoiceNo.trim() === "") {
             throw new Error("InvoiceNo is required and cannot be empty.");
         }
-    
+
         try {
             // 1. Ana fatura oluşturuluyor
             const newInvoice = await prisma.invoice.create({
@@ -174,7 +174,7 @@
                     priceList: invoice.priceListId ? { connect: { id: invoice.priceListId } } : undefined,
                 },
             });
-    
+
             // 2. İlgili fatura detaylarını ve stok işlemlerini ekleme
             await prisma.$transaction(async (prisma) => {
                 // Fatura detaylarını ekleme
@@ -184,30 +184,30 @@
                         invoiceId: newInvoice.id,
                     })),
                 });
-    
+
                 // Alış veya Satış işlemleri
                 if (invoice.invoiceType === "Purchase" || invoice.invoiceType === "Sales") {
                     for (const detail of invoiceDetails) {
                         const { productCode, quantity } = detail;
-    
+
                         // StockCard doğrulama
                         const stockCard = await prisma.stockCard.findUnique({
                             where: { productCode },
                         });
-    
+
                         if (!stockCard) {
                             throw new Error(`StockCard with productCode '${productCode}' does not exist.`);
                         }
-    
+
                         // StockCardWarehouse doğrulama veya oluşturma
                         const warehouse = await prisma.warehouse.findUnique({
                             where: { warehouseCode: invoice.warehouseCode },
                         });
-    
+
                         if (!warehouse) {
                             throw new Error(`Warehouse with code '${invoice.warehouseCode}' does not exist.`);
                         }
-    
+
                         const stockCardWarehouse = await prisma.stockCardWarehouse.findUnique({
                             where: {
                                 stockCardId_warehouseId: {
@@ -216,7 +216,7 @@
                                 },
                             },
                         });
-    
+
                         // Stok miktarını güncelleme
                         if (invoice.invoiceType === "Purchase") {
                             if (stockCardWarehouse) {
@@ -238,13 +238,13 @@
                         } else if (invoice.invoiceType === "Sales") {
                             if (stockCardWarehouse) {
                                 const newQuantity = stockCardWarehouse.quantity.minus(quantity);
-    
+
                                 if (newQuantity.isNegative() && !stockCard.allowNegativeStock) {
                                     throw new Error(
                                         `Insufficient stock for productCode '${productCode}' in warehouse '${invoice.warehouseCode}'.`
                                     );
                                 }
-    
+
                                 await prisma.stockCardWarehouse.update({
                                     where: { id: stockCardWarehouse.id },
                                     data: {
@@ -257,7 +257,7 @@
                                 );
                             }
                         }
-    
+
                         // StockMovement oluşturma
                         await prisma.stockMovement.create({
                             data: {
@@ -274,7 +274,7 @@
                             },
                         });
                     }
-    
+
                     // CurrentMovement oluşturma
                     if (invoice.currentCode) {
                         await prisma.currentMovement.create({
@@ -297,15 +297,15 @@
                             },
                         });
                     }
-    
+
                     // VaultMovement oluşturma
                     if (vaultId) {
                         const vault = await prisma.vault.findUnique({ where: { id: vaultId } });
-    
+
                         if (!vault) {
                             throw new Error(`Vault with ID '${vaultId}' does not exist.`);
                         }
-    
+
                         await prisma.vaultMovement.create({
                             data: {
                                 invoiceId: newInvoice.id,
@@ -327,14 +327,14 @@
                     }
                 }
             });
-    
+
             return newInvoice;
         } catch (error) {
             logger.error("Error creating invoice with relations:", error);
             throw error;
         }
     }
-    
+
     async updateInvoiceWithRelations(
         id: string,
         invoice: Partial<Invoice>,
@@ -347,13 +347,13 @@
                 where: { id },
                 select: { invoiceNo: true },
             });
-    
+
             if (!existingInvoice || !existingInvoice.invoiceNo) {
                 throw new Error(`Invoice with ID '${id}' does not exist or has no invoiceNo.`);
             }
-    
+
             const invoiceNo = existingInvoice.invoiceNo;
-    
+
             // 2. İlişkili verileri güncelle
             await prisma.$transaction(async (prisma) => {
                 // 2.1 Mevcut ilişkili `invoiceDetails` silinir ve yeniden eklenir
@@ -364,7 +364,7 @@
                         invoiceId: id,
                     })),
                 });
-    
+
                 // 2.2 Mevcut `currentMovement` verileri güncellenir veya yeniden oluşturulur
                 await prisma.currentMovement.deleteMany({ where: { documentNo: invoiceNo } });
                 if (invoice.currentCode) {
@@ -382,7 +382,7 @@
                         },
                     });
                 }
-    
+
                 // 2.3 Mevcut `stockMovement` verileri güncellenir
                 await prisma.stockMovement.deleteMany({ where: { documentNo: invoiceNo } });
                 await Promise.all(
@@ -403,16 +403,16 @@
                         })
                     )
                 );
-    
+
                 // 2.4 Mevcut `vaultMovement` güncellenir veya yeniden oluşturulur
                 await prisma.vaultMovement.deleteMany({ where: { invoiceId: id } });
                 if (vaultId) {
                     const existingVault = await prisma.vault.findUnique({ where: { id: vaultId } });
-    
+
                     if (!existingVault) {
                         throw new Error(`Vault with ID '${vaultId}' does not exist.`);
                     }
-    
+
                     await prisma.vaultMovement.create({
                         data: {
                             invoiceId: id,
@@ -429,7 +429,7 @@
                     console.log("No vaultId provided. Skipping VaultMovement creation.");
                 }
             });
-    
+
             // 3. Ana faturayı güncelle
             return await prisma.invoice.update({
                 where: { id },
@@ -441,7 +441,7 @@
                     documentType: invoice.documentType || undefined,
                     description: invoice.description || undefined,
                     canceledAt: invoice.canceledAt || undefined,
-    
+
                     // İlişkili alanlar
                     priceList: invoice.priceListId
                         ? { connect: { id: invoice.priceListId } }
@@ -468,7 +468,7 @@
             throw new Error("Failed to update invoice with related data.");
         }
     }
-    
+
     async deleteInvoiceWithRelations(id: string): Promise<boolean> {
         try {
             // 1. Faturayı getir ve `invoiceNo` değerini al
@@ -476,13 +476,13 @@
                 where: { id },
                 select: { invoiceNo: true },
             });
-    
+
             if (!existingInvoice || !existingInvoice.invoiceNo) {
                 throw new Error(`Invoice with ID '${id}' does not exist or has no invoiceNo.`);
             }
-    
+
             const invoiceNo = existingInvoice.invoiceNo;
-    
+
             // 2. İlişkili verileri `invoiceNo` kullanarak sil
             await prisma.$transaction([
                 prisma.invoiceDetail.deleteMany({ where: { invoiceId: id } }), // Invoice ID ile ilişkili
@@ -490,10 +490,10 @@
                 prisma.stockMovement.deleteMany({ where: { documentNo: invoiceNo } }), // InvoiceNo ile ilişkili
                 prisma.vaultMovement.deleteMany({ where: { invoiceId: id } }), // Vault hareketleri ID ile ilişkili
             ]);
-    
+
             // 3. Ana faturayı sil
             await prisma.invoice.delete({ where: { id } });
-    
+
             console.log(`Invoice and all related records deleted successfully for invoiceNo: ${invoiceNo}`);
             return true;
         } catch (error) {
@@ -501,34 +501,31 @@
             throw new Error("Failed to delete invoice and its related records.");
         }
     }
-<<<<<<< HEAD
-    
-    
+
+
     async getAllInvoicesWithRelations(): Promise<Invoice[]> {
         return this.invoiceRepository.findAll(
             {
                 include: {
                     invoiceDetail: true
                 }
-=======
 
     async getAllInvoicesWithRelations(): Promise<any[]> {
-        return await prisma.invoice.findMany({
-            include: {
-                invoiceDetail: true
->>>>>>> 21b3d540
+                    return await prisma.invoice.findMany({
+                        include: {
+                            invoiceDetail: true
+                        }
+                    });
+                }
+
+    async getInvoiceWithRelationsById(id: string): Promise<Invoice | null> {
+                    return this.invoiceRepository.findByIdWithOptions(id, {
+                        include: {
+                            invoiceDetail: true
+                        }
+                    });
+                }
+
             }
-        });
-    }
-
-    async getInvoiceWithRelationsById(id: string): Promise<Invoice | null> {
-        return this.invoiceRepository.findByIdWithOptions(id, {
-            include: {
-                invoiceDetail: true 
-            }
-        });
-    }
-
-}
 
 export default InvoiceService;