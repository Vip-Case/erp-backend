--- conflicted
+++ resolved
@@ -502,26 +502,17 @@
         }
     }
 
-<<<<<<< HEAD
 
     async getAllInvoicesWithRelations(): Promise<Invoice[]> {
         return await prisma.invoice.findMany({
             include: {
                 invoiceDetail: true, // İlişkili detayları dahil et
             },
-=======
-    async getAllInvoicesWithRelations(): Promise<any[]> {
-        return await prisma.invoice.findMany({
-            include: {
-                invoiceDetail: true
-            }
->>>>>>> c56fa8c8
         });
     }
 
     // Belirli bir invoice'ı ID ile ilişkili detaylarla birlikte getirme
     async getInvoiceWithRelationsById(id: string): Promise<Invoice | null> {
-<<<<<<< HEAD
         return await prisma.invoice.findUnique({
             where: { id },
             include: {
@@ -529,15 +520,6 @@
             },
         });
     }
-=======
-        return this.invoiceRepository.findByIdWithOptions(id, {
-            include: {
-                invoiceDetail: true
-            }
-        });
-    }
-
->>>>>>> c56fa8c8
 }
 
 export default InvoiceService;