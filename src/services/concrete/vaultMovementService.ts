--- conflicted
+++ resolved
@@ -21,32 +21,29 @@
                     vaultDirection: vaultMovement.vaultDirection,
                     vaultType: vaultMovement.vaultType,
                     vaultDocumentType: vaultMovement.vaultDocumentType,
-<<<<<<< HEAD
-    
-                    // İlişkiler
-                    vault: {
-                        connect: {
+
+                    vault: vaultMovement.vaultId ? {
+
+                        // İlişkiler
+                        vault: {
+                            connect: {
+                                id: vaultMovement.vaultId
+                            }
+                        } : undefined,
+
+                        invoice: vaultMovement?.invoiceId ? {
                             id: vaultMovement.vaultId,
                         },
                     },
                     invoice: {
-=======
-
-                    vault: vaultMovement.vaultId ? {
-                        connect: {
-                            id: vaultMovement.vaultId
-                        }
-                    } : undefined,
-
-                    invoice: vaultMovement?.invoiceId ? {
                         connect: {
                             id: vaultMovement.invoiceId
                         }
                     } : undefined,
 
                     receipt: vaultMovement?.receiptId ? {
->>>>>>> 21b3d540
                         connect: {
+                            id: vaultMovement.receiptId
                             id: vaultMovement.invoiceId, // Invoice ilişkisi
                         },
                     },
@@ -68,11 +65,12 @@
             throw error;
         }
     }
-    
+
 
     async updateVaultMovement(id: string, vaultMovement: Partial<VaultMovement>): Promise<VaultMovement> {
         try {
             return await prisma.vaultMovement.update({
+                where: { id },
                 where: { id },
                 data: {
                     description: vaultMovement.description,
@@ -81,20 +79,9 @@
                     vaultDirection: vaultMovement.vaultDirection,
                     vaultType: vaultMovement.vaultType,
                     vaultDocumentType: vaultMovement.vaultDocumentType,
-<<<<<<< HEAD
-    
+
                     // İlişkiler
                     vault: {
-=======
-
-                    Vault: vaultMovement.vaultId ? {
-                        connect: {
-                            id: vaultMovement.vaultId
-                        }
-                    } : undefined,
-
-                    Invoice: vaultMovement.invoiceId ? {
->>>>>>> 21b3d540
                         connect: {
                             id: vaultMovement.vaultId,
                         },
@@ -118,7 +105,7 @@
             throw error;
         }
     }
-    
+
 
     async deleteVaultMovement(id: string): Promise<boolean> {
         try {
