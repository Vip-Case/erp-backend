--- conflicted
+++ resolved
@@ -21,31 +21,6 @@
                     vaultDirection: vaultMovement.vaultDirection,
                     vaultType: vaultMovement.vaultType,
                     vaultDocumentType: vaultMovement.vaultDocumentType,
-<<<<<<< HEAD
-    
-                    // İlişkiler
-                    vault: vaultMovement.vaultId
-                        ? {
-                            connect: {
-                                id: vaultMovement.vaultId,
-                            },
-                        }
-                        : undefined,
-    
-                    invoice: vaultMovement.invoiceId
-                        ? {
-                            connect: {
-                                id: vaultMovement.invoiceId,
-                            },
-                        }
-                        : undefined,
-    
-                    receipt: vaultMovement.receiptId
-                        ? {
-                            connect: {
-                                id: vaultMovement.receiptId,
-                            },
-=======
 
                     vault: vaultMovement.vaultId ? {
                         connect: {
@@ -62,27 +37,25 @@
                     receipt: vaultMovement?.receiptId ? {
                         connect: {
                             id: vaultMovement.receiptId
->>>>>>> c56fa8c8
                         }
                     } : undefined
 
                 } as Prisma.VaultMovementCreateInput,
             });
-    
+
             // Vault bakiyesini güncelleme
             await VaultService.updateVaultBalance(
                 vaultMovement.vaultId,
                 vaultMovement.entering,
                 vaultMovement.emerging
             );
-    
+
             return createdVaultMovement;
         } catch (error) {
             logger.error("Error creating vaultMovement", error);
             throw error;
         }
     }
-    
 
     async updateVaultMovement(id: string, vaultMovement: Partial<VaultMovement>): Promise<VaultMovement> {
         try {
