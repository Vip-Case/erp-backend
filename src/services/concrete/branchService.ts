--- conflicted
+++ resolved
@@ -3,9 +3,7 @@
 import { Branch, Prisma } from "@prisma/client";
 import { BaseRepository } from "../../repositories/baseRepository";
 import logger from "../../utils/logger";
-<<<<<<< HEAD
 import { extractUsernameFromToken } from "./extractUsernameService";
-=======
 
 export interface BranchData {
     branchName: string;
@@ -20,8 +18,6 @@
     companyCode: string;
     warehouseId: string;
 }
-
->>>>>>> 10fb9d01
 export class BranchService {
     private branchRepository: BaseRepository<Branch>;
 
@@ -29,12 +25,7 @@
         this.branchRepository = new BaseRepository<Branch>(prisma.branch);
     }
 
-<<<<<<< HEAD
     async createBranch(branch: Branch, bearerToken: string): Promise<Branch> {
-
-=======
-    async createBranch(branch: BranchData): Promise<Branch> {
->>>>>>> 10fb9d01
         try {
             const username = extractUsernameFromToken(bearerToken);
             const createdBranch = await prisma.branch.create({
