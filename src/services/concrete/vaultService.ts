
import prisma from "../../config/prisma";
import { Prisma, Vault } from "@prisma/client";
import { BaseRepository } from "../../repositories/baseRepository";
import logger from "../../utils/logger";
import { Decimal } from "@prisma/client/runtime/library";

export class VaultService {
    private vaultRepository: BaseRepository<Vault>;

    constructor() {
        this.vaultRepository = new BaseRepository<Vault>(prisma.vault);
    }

    async createVault(vault: Vault): Promise<Vault> {
        try {
            const createdVault = await prisma.vault.create({
                data: {
                    vaultName: vault.vaultName,
                    balance: vault.balance,
                    currency: vault.currency,
<<<<<<< HEAD
                    branch: {
                        connect: { branchCode: vault.branchCode }, // Sadece ilişki kullanılıyor
                    },
=======

                    branch: vault.branchCode ? {
                        connect: { branchCode: vault.branchCode },
                    } : {},
>>>>>>> 21b3d540

                } as Prisma.VaultCreateInput,
            });
            return createdVault;
        } catch (error) {
            logger.error("Error creating vault", error);
            throw error;
        }
    }

    async updateVault(id: string, vault: Partial<Vault>): Promise<Vault> {
        try {
            return await prisma.vault.update({
                where: { id },
                data: {
                    vaultName: vault.vaultName,
                    balance: vault.balance,
                    currency: vault.currency,
<<<<<<< HEAD
                    branch: {
                        connect: { branchCode: vault.branchCode }, // Sadece ilişki kullanılıyor
                    },
=======

                    branch: vault.branchCode ? {
                        connect: { branchCode: vault.branchCode },
                    } : {},
>>>>>>> 21b3d540

                } as Prisma.VaultUpdateInput,
            });
        } catch (error) {
            logger.error(`Error updating vault with id ${id}`, error);
            throw error;
        }
    }

    static async updateVaultBalance(id: string, entering: Decimal, emerging: Decimal): Promise<Vault> {
        try {
            const vaultService = new VaultService();
            const vault = await vaultService.getVaultById(id);
            if (!vault) {
                throw new Error(`Vault with id ${id} not found`);
            }

            const updatedBalance = vault.balance.add(entering).sub(emerging);
            return await prisma.vault.update({
                where: { id },
                data: {
                    balance: updatedBalance,
                } as Prisma.VaultUpdateInput,
            });
        } catch (error) {
            logger.error(`Error updating vault balance with id ${id}`, error);
            throw error;
        }
    }

    async deleteVault(id: string): Promise<any> {
        try {
            const result = await this.vaultRepository.delete(id);
            const result2 = await prisma.vaultMovement.deleteMany({
                where: {
                    vaultId: id,
                },
            });

            return result && result2;
        } catch (error) {
            logger.error(`Error deleting vault with id ${id}`, error);
            throw error;
        }
    }

    async getVaultById(id: string): Promise<Vault | null> {
        try {
            return await this.vaultRepository.findById(id);
        } catch (error) {
            logger.error(`Error fetching vault with id ${id}`, error);
            throw error;
        }
    }

    async getAllVaults(): Promise<Vault[]> {
        try {
            return await this.vaultRepository.findAll();
        } catch (error) {
            logger.error("Error fetching all vaults", error);
            throw error;
        }
    }

}

export default VaultService;<|MERGE_RESOLUTION|>--- conflicted
+++ resolved
@@ -19,16 +19,13 @@
                     vaultName: vault.vaultName,
                     balance: vault.balance,
                     currency: vault.currency,
-<<<<<<< HEAD
-                    branch: {
-                        connect: { branchCode: vault.branchCode }, // Sadece ilişki kullanılıyor
-                    },
-=======
 
                     branch: vault.branchCode ? {
                         connect: { branchCode: vault.branchCode },
                     } : {},
->>>>>>> 21b3d540
+                    branch: {
+                        connect: { branchCode: vault.branchCode }, // Sadece ilişki kullanılıyor
+                    },
 
                 } as Prisma.VaultCreateInput,
             });
@@ -47,16 +44,9 @@
                     vaultName: vault.vaultName,
                     balance: vault.balance,
                     currency: vault.currency,
-<<<<<<< HEAD
                     branch: {
                         connect: { branchCode: vault.branchCode }, // Sadece ilişki kullanılıyor
                     },
-=======
-
-                    branch: vault.branchCode ? {
-                        connect: { branchCode: vault.branchCode },
-                    } : {},
->>>>>>> 21b3d540
 
                 } as Prisma.VaultUpdateInput,
             });
