import { Elysia } from 'elysia';
import { swagger } from '@elysiajs/swagger';
<<<<<<< HEAD
import { appConfig } from './config/app';
import { cors } from '@elysiajs/cors'
import { PrismaClient } from '@prisma/client';
=======
import { cors } from '@elysiajs/cors';
import { CustomError } from './utils/CustomError';
import { Prisma } from '@prisma/client';
import dotenv from 'dotenv';
import loggerWithCaller from './utils/logger';

import CurrentMovementRoutes from './api/routes/v1/currentMovementRoutes';
import CurrentCategoryRoutes from './api/routes/v1/currentCategoryRoutes';
import StockMovementRoutes from './api/routes/v1/stockMovementRoutes';
import VaultMovementRoutes from './api/routes/v1/vaultMovementRoutes';
import ManufacturerRoutes from './api/routes/v1/manufacturerRoutes';
import BankMovementRoutes from './api/routes/v1/bankMovementRoutes';
import PosMovementRoutes from './api/routes/v1/posMovementRoutes';
>>>>>>> c56fa8c8
import StockCardRoutes from './api/routes/v1/stockCardRoutes';
import PriceListRoutes from './api/routes/v1/priceListRoutes';
import AttributeRoutes from './api/routes/v1/attributeRoutes';
import WarehouseRoutes from './api/routes/v1/warehouseRoutes';
import importRoutes from './api/routes/v1/importExcelRoutes';
import CategoryRoutes from './api/routes/v1/categoryRoutes';
import CompanyRoutes from './api/routes/v1/companyRoutes';
import CurrentRoutes from './api/routes/v1/currentRoutes';
import InvoiceRoutes from './api/routes/v1/invoiceRoutes';
import ReceiptRoutes from './api/routes/v1/receiptRoutes';
import BranchRoutes from './api/routes/v1/branchRoutes';
import exportRoutes from './api/routes/v1/exportRoutes';
import VaultRoutes from './api/routes/v1/vaultRoutes';
import BrandRoutes from './api/routes/v1/brandRoutes';
<<<<<<< HEAD
import exportRoutes from './api/routes/v1/exportRoutes';
import VaultMovementRoutes from './api/routes/v1/vaultMovementRoutes';
import OrderRoutes from './api/routes/v1/orderRoutes';
import { authRoutes } from './api/routes/v1/authRoutes';
import PermissionRoutes from './api/routes/v1/permissionRoute';
import { syncPermissionsWithRoutes } from './utils/permissionSync';
import jwt from 'jsonwebtoken';
import { wooCommerceRoutes } from './api/routes/v1/productRoutes';

if (!process.env.JWT_SECRET) {
  throw new Error("JWT_SECRET ortam değişkeni tanımlanmamış.");
}

const prisma = new PrismaClient();

const SECRET_KEY = process.env.JWT_SECRET || "SECRET_KEY";

=======
import BankRoutes from './api/routes/v1/bankRoutes';
import UserRoutes from './api/routes/v1/userRoutes';
import RoleRoutes from './api/routes/v1/roleRoutes';
import PosRoutes from './api/routes/v1/posRoutes';
import OrderRoutes from './api/routes/v1/orderRoutes';
import authRoutes from './api/routes/v1/authRoutes';
dotenv.config();
>>>>>>> c56fa8c8
// Uygulama instance'ı oluşturuluyor
const app = new Elysia()

// Global middleware: Kullanıcı doğrulama

app.onRequest(async (ctx) => {
  const publicRoutes = ["/auth/login", "/auth/register"];
  const route = new URL(ctx.request.url).pathname;

  // Public route kontrolü
  if (publicRoutes.includes(route)) {
      console.log("Public route, skipping auth.");
      return;
  }

  const authHeader = ctx.request.headers.get("Authorization");
  if (!authHeader) {
      throw new Error("Unauthorized: Authorization header is missing.");
  }

  const token = authHeader.split(" ")[1];
  try {
      const decoded = jwt.verify(token, SECRET_KEY) as any;

      // Kullanıcı bilgilerini ctx.request'e bağlama
      (ctx.request as any).user = {
          userId: decoded.userId,
          isAdmin: decoded.isAdmin || false,
          permissions: decoded.permissions || [],
      };

      console.log("Kullanıcı doğrulandı:", (ctx.request as any).user);
  } catch (error) {
      throw new Error("Unauthorized: Invalid or expired token.");
  }
});

app.onRequest(async (ctx) => {
  const route = new URL(ctx.request.url).pathname; // Geçerli rota
  const publicRoutes = ["/auth/login", "/auth/register"]; // Public rotalar

  // Public rotalarda izin kontrolü yapılmaz
  if (publicRoutes.includes(route)) {
      console.log("Public route, skipping permission check.");
      return;
  }

  const user = (ctx.request as any).user; // Kullanıcı bilgisi
  if (!user) {
      console.error("User not authenticated.");
      throw new Error("Unauthorized: User not authenticated.");
  }

  // Admin kullanıcı kontrolü
  if (user.isAdmin) {
      console.log("Admin kullanıcı, tüm izinlere sahip.");
      return; // Admin kullanıcılar tüm rotalara erişebilir
  }

  // Rota için gerekli izinleri al
  const requiredPermissions = await prisma.permission.findMany({
      where: { route }, // Route'a göre gerekli izinleri kontrol et
      select: { permissionName: true },
  });

  if (!requiredPermissions.length) {
    console.error(`Hata: '${route}' rotası için izinler bulunamadı.`);
    throw new Error(`Permission configuration is missing for the route '${route}'.`);
}

  // Kullanıcının iznini kontrol et
  const hasPermission = requiredPermissions.every((p) =>
      user.permissions.includes(p.permissionName)
  );

  console.log("Has Permission:", hasPermission);
  if (!hasPermission) {
      console.error("Kullanıcı gerekli izne sahip değil.");
      throw new Error("Permission denied.");
  }

  console.log("Kullanıcı gerekli izne sahip.");
});


app.get("/secure/data", () => {
  return { message: "Secure data accessed." };
});


app.use(cors({
  origin: "*",
  methods: ['GET', 'POST', 'PUT', 'DELETE'],
  allowedHeaders: ['Content-Type', 'Authorization'],
  credentials: true,
  maxAge: 600
}))

.use(swagger({
  path: "/docs", // Swagger UI'nin erişim yolu
  provider: 'scalar', // API provider'ı
  documentation: {
    info: {
      title: "ERP API", // API başlığı
      version: "1.0.0", // API versiyonu
      description: "ERP API Documentation", // API açıklaması
    },
    tags: [
      { name: "Stock Cards", description: "Stock Card operations" }, // Stock Card'lar için tag
      { name: "Price Lists", description: "Price List operations" }, // Price List'ler için tag
      { name: "Attributes", description: "Attribute operations" }, // Attribute'lar için tag
      { name: "Stock Movements", description: "Stock Movement operations" }, // Stock Movement'lar için tag
      { name: "Companies", description: "Company operations" }, // Company'ler için tag
      { name: "Branches", description: "Branch operations" }, // Branch'ler için tag
      { name: "Warehouses", description: "Warehouse operations" }, // Warehouse'lar için tag
      { name: "Categories", description: "Category operations" }, // Category'ler için tag
      { name: "Currents", description: "Current operations" }, // Current'lar için tag
      { name: "Current Movements", description: "Current Movement operations" }, // Current Movement'lar için tag
      { name: "Current Groups", description: "Current Group operations" }, // Current Group'lar için tag
      { name: "Users", description: "User operations" }, // User'lar için tag
      { name: "Roles", description: "Role operations" }, // Role'lar için tag
      { name: "Invoices", description: "Invoice operations" }, // Invoice'lar için
      { name: "Receipts", description: "Receipt operations" }, // Receipt'lar için
      { name: "Brands", description: "Brand operations" }, // Brand'ler için
      { name: "Vaults", description: "Vaults operations" }, // Banks'lar için
      { name: "Imports", description: "Import operations" }, // Import'lar için
      { name: "Exports", description: "Export operations" }, // Export'lar için
      { name: "Permissions", description: "Permission operations" },
      { name: "Products", description: "Product operations" },
    ]
  },
}))

app.get("/", () => "Elysia is running!"); // Ana route tanımlanıyor

app.onError(({ error }: { error: Error }) => {
  console.error("Hata:", error.message);
  return { message: error.message || "Beklenmeyen bir hata oluştu." };
});

const routes = [
  StockCardRoutes,
  PriceListRoutes,
  AttributeRoutes,
  StockMovementRoutes,
  CompanyRoutes,
  WarehouseRoutes,
  BranchRoutes,
  CurrentRoutes,
  CurrentMovementRoutes,
  UserRoutes,
  RoleRoutes,
  InvoiceRoutes,
  CategoryRoutes,
  ReceiptRoutes,
  VaultRoutes,
  VaultMovementRoutes,
  BrandRoutes,
  importRoutes,
  exportRoutes,
  OrderRoutes,
  authRoutes,
  PermissionRoutes,
];

wooCommerceRoutes(app);

routes.forEach((route) => app.use(route));

// Dinamik izin ekleme
syncPermissionsWithRoutes(app)
  .then(() => {
    console.log("Permission senkronizasyonu tamamlandı.");
  })
  .catch((err) => {
    console.error("Permission senkronizasyon hatası:", err.message);
  })
  .finally(async () => {
    await prisma.$disconnect();
  });


// Uygulama belirtilen portta dinlemeye başlıyor
app.listen(appConfig.port, () => {
  console.log(`🦊 Elysia is running at ${app.server?.hostname}:${app.server?.port}`);
});

export default app;<|MERGE_RESOLUTION|>--- conflicted
+++ resolved
@@ -1,10 +1,5 @@
 import { Elysia } from 'elysia';
 import { swagger } from '@elysiajs/swagger';
-<<<<<<< HEAD
-import { appConfig } from './config/app';
-import { cors } from '@elysiajs/cors'
-import { PrismaClient } from '@prisma/client';
-=======
 import { cors } from '@elysiajs/cors';
 import { CustomError } from './utils/CustomError';
 import { Prisma } from '@prisma/client';
@@ -18,7 +13,7 @@
 import ManufacturerRoutes from './api/routes/v1/manufacturerRoutes';
 import BankMovementRoutes from './api/routes/v1/bankMovementRoutes';
 import PosMovementRoutes from './api/routes/v1/posMovementRoutes';
->>>>>>> c56fa8c8
+import { PrismaClient } from '@prisma/client';
 import StockCardRoutes from './api/routes/v1/stockCardRoutes';
 import PriceListRoutes from './api/routes/v1/priceListRoutes';
 import AttributeRoutes from './api/routes/v1/attributeRoutes';
@@ -33,7 +28,13 @@
 import exportRoutes from './api/routes/v1/exportRoutes';
 import VaultRoutes from './api/routes/v1/vaultRoutes';
 import BrandRoutes from './api/routes/v1/brandRoutes';
-<<<<<<< HEAD
+import BankRoutes from './api/routes/v1/bankRoutes';
+import UserRoutes from './api/routes/v1/userRoutes';
+import RoleRoutes from './api/routes/v1/roleRoutes';
+import PosRoutes from './api/routes/v1/posRoutes';
+import OrderRoutes from './api/routes/v1/orderRoutes';
+import authRoutes from './api/routes/v1/authRoutes';
+dotenv.config();
 import exportRoutes from './api/routes/v1/exportRoutes';
 import VaultMovementRoutes from './api/routes/v1/vaultMovementRoutes';
 import OrderRoutes from './api/routes/v1/orderRoutes';
@@ -51,15 +52,6 @@
 
 const SECRET_KEY = process.env.JWT_SECRET || "SECRET_KEY";
 
-=======
-import BankRoutes from './api/routes/v1/bankRoutes';
-import UserRoutes from './api/routes/v1/userRoutes';
-import RoleRoutes from './api/routes/v1/roleRoutes';
-import PosRoutes from './api/routes/v1/posRoutes';
-import OrderRoutes from './api/routes/v1/orderRoutes';
-import authRoutes from './api/routes/v1/authRoutes';
-dotenv.config();
->>>>>>> c56fa8c8
 // Uygulama instance'ı oluşturuluyor
 const app = new Elysia()
 
@@ -71,29 +63,29 @@
 
   // Public route kontrolü
   if (publicRoutes.includes(route)) {
-      console.log("Public route, skipping auth.");
-      return;
+    console.log("Public route, skipping auth.");
+    return;
   }
 
   const authHeader = ctx.request.headers.get("Authorization");
   if (!authHeader) {
-      throw new Error("Unauthorized: Authorization header is missing.");
+    throw new Error("Unauthorized: Authorization header is missing.");
   }
 
   const token = authHeader.split(" ")[1];
   try {
-      const decoded = jwt.verify(token, SECRET_KEY) as any;
-
-      // Kullanıcı bilgilerini ctx.request'e bağlama
-      (ctx.request as any).user = {
-          userId: decoded.userId,
-          isAdmin: decoded.isAdmin || false,
-          permissions: decoded.permissions || [],
-      };
-
-      console.log("Kullanıcı doğrulandı:", (ctx.request as any).user);
+    const decoded = jwt.verify(token, SECRET_KEY) as any;
+
+    // Kullanıcı bilgilerini ctx.request'e bağlama
+    (ctx.request as any).user = {
+      userId: decoded.userId,
+      isAdmin: decoded.isAdmin || false,
+      permissions: decoded.permissions || [],
+    };
+
+    console.log("Kullanıcı doğrulandı:", (ctx.request as any).user);
   } catch (error) {
-      throw new Error("Unauthorized: Invalid or expired token.");
+    throw new Error("Unauthorized: Invalid or expired token.");
   }
 });
 
@@ -103,42 +95,42 @@
 
   // Public rotalarda izin kontrolü yapılmaz
   if (publicRoutes.includes(route)) {
-      console.log("Public route, skipping permission check.");
-      return;
+    console.log("Public route, skipping permission check.");
+    return;
   }
 
   const user = (ctx.request as any).user; // Kullanıcı bilgisi
   if (!user) {
-      console.error("User not authenticated.");
-      throw new Error("Unauthorized: User not authenticated.");
+    console.error("User not authenticated.");
+    throw new Error("Unauthorized: User not authenticated.");
   }
 
   // Admin kullanıcı kontrolü
   if (user.isAdmin) {
-      console.log("Admin kullanıcı, tüm izinlere sahip.");
-      return; // Admin kullanıcılar tüm rotalara erişebilir
+    console.log("Admin kullanıcı, tüm izinlere sahip.");
+    return; // Admin kullanıcılar tüm rotalara erişebilir
   }
 
   // Rota için gerekli izinleri al
   const requiredPermissions = await prisma.permission.findMany({
-      where: { route }, // Route'a göre gerekli izinleri kontrol et
-      select: { permissionName: true },
+    where: { route }, // Route'a göre gerekli izinleri kontrol et
+    select: { permissionName: true },
   });
 
   if (!requiredPermissions.length) {
     console.error(`Hata: '${route}' rotası için izinler bulunamadı.`);
     throw new Error(`Permission configuration is missing for the route '${route}'.`);
-}
+  }
 
   // Kullanıcının iznini kontrol et
   const hasPermission = requiredPermissions.every((p) =>
-      user.permissions.includes(p.permissionName)
+    user.permissions.includes(p.permissionName)
   );
 
   console.log("Has Permission:", hasPermission);
   if (!hasPermission) {
-      console.error("Kullanıcı gerekli izne sahip değil.");
-      throw new Error("Permission denied.");
+    console.error("Kullanıcı gerekli izne sahip değil.");
+    throw new Error("Permission denied.");
   }
 
   console.log("Kullanıcı gerekli izne sahip.");
@@ -158,40 +150,40 @@
   maxAge: 600
 }))
 
-.use(swagger({
-  path: "/docs", // Swagger UI'nin erişim yolu
-  provider: 'scalar', // API provider'ı
-  documentation: {
-    info: {
-      title: "ERP API", // API başlığı
-      version: "1.0.0", // API versiyonu
-      description: "ERP API Documentation", // API açıklaması
+  .use(swagger({
+    path: "/docs", // Swagger UI'nin erişim yolu
+    provider: 'scalar', // API provider'ı
+    documentation: {
+      info: {
+        title: "ERP API", // API başlığı
+        version: "1.0.0", // API versiyonu
+        description: "ERP API Documentation", // API açıklaması
+      },
+      tags: [
+        { name: "Stock Cards", description: "Stock Card operations" }, // Stock Card'lar için tag
+        { name: "Price Lists", description: "Price List operations" }, // Price List'ler için tag
+        { name: "Attributes", description: "Attribute operations" }, // Attribute'lar için tag
+        { name: "Stock Movements", description: "Stock Movement operations" }, // Stock Movement'lar için tag
+        { name: "Companies", description: "Company operations" }, // Company'ler için tag
+        { name: "Branches", description: "Branch operations" }, // Branch'ler için tag
+        { name: "Warehouses", description: "Warehouse operations" }, // Warehouse'lar için tag
+        { name: "Categories", description: "Category operations" }, // Category'ler için tag
+        { name: "Currents", description: "Current operations" }, // Current'lar için tag
+        { name: "Current Movements", description: "Current Movement operations" }, // Current Movement'lar için tag
+        { name: "Current Groups", description: "Current Group operations" }, // Current Group'lar için tag
+        { name: "Users", description: "User operations" }, // User'lar için tag
+        { name: "Roles", description: "Role operations" }, // Role'lar için tag
+        { name: "Invoices", description: "Invoice operations" }, // Invoice'lar için
+        { name: "Receipts", description: "Receipt operations" }, // Receipt'lar için
+        { name: "Brands", description: "Brand operations" }, // Brand'ler için
+        { name: "Vaults", description: "Vaults operations" }, // Banks'lar için
+        { name: "Imports", description: "Import operations" }, // Import'lar için
+        { name: "Exports", description: "Export operations" }, // Export'lar için
+        { name: "Permissions", description: "Permission operations" },
+        { name: "Products", description: "Product operations" },
+      ]
     },
-    tags: [
-      { name: "Stock Cards", description: "Stock Card operations" }, // Stock Card'lar için tag
-      { name: "Price Lists", description: "Price List operations" }, // Price List'ler için tag
-      { name: "Attributes", description: "Attribute operations" }, // Attribute'lar için tag
-      { name: "Stock Movements", description: "Stock Movement operations" }, // Stock Movement'lar için tag
-      { name: "Companies", description: "Company operations" }, // Company'ler için tag
-      { name: "Branches", description: "Branch operations" }, // Branch'ler için tag
-      { name: "Warehouses", description: "Warehouse operations" }, // Warehouse'lar için tag
-      { name: "Categories", description: "Category operations" }, // Category'ler için tag
-      { name: "Currents", description: "Current operations" }, // Current'lar için tag
-      { name: "Current Movements", description: "Current Movement operations" }, // Current Movement'lar için tag
-      { name: "Current Groups", description: "Current Group operations" }, // Current Group'lar için tag
-      { name: "Users", description: "User operations" }, // User'lar için tag
-      { name: "Roles", description: "Role operations" }, // Role'lar için tag
-      { name: "Invoices", description: "Invoice operations" }, // Invoice'lar için
-      { name: "Receipts", description: "Receipt operations" }, // Receipt'lar için
-      { name: "Brands", description: "Brand operations" }, // Brand'ler için
-      { name: "Vaults", description: "Vaults operations" }, // Banks'lar için
-      { name: "Imports", description: "Import operations" }, // Import'lar için
-      { name: "Exports", description: "Export operations" }, // Export'lar için
-      { name: "Permissions", description: "Permission operations" },
-      { name: "Products", description: "Product operations" },
-    ]
-  },
-}))
+  }))
 
 app.get("/", () => "Elysia is running!"); // Ana route tanımlanıyor
 
