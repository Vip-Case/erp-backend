--- conflicted
+++ resolved
@@ -26,25 +26,8 @@
     await prisma.receipt.deleteMany({});
     await prisma.stockMovement.deleteMany({});
     await prisma.currentMovement.deleteMany({});
-<<<<<<< HEAD
-    await prisma.currentCategoryItem.deleteMany({});
-    await prisma.current.deleteMany({});
-    await prisma.stockCardPriceList.deleteMany({});
-    await prisma.stockCardCategory.deleteMany({});
-    await prisma.stockCardAttribute.deleteMany({});
-    await prisma.brand.deleteMany({});
-    await prisma.warehouse.deleteMany({});
-    await prisma.branchWarehouse.deleteMany({});
-    await prisma.branch.deleteMany({});
-    await prisma.user.deleteMany({});
-    await prisma.role.deleteMany({});
-    await prisma.permission.deleteMany({});
-    await prisma.permissionGroup.deleteMany({});
-    await prisma.company.deleteMany({});
-=======
 
 
->>>>>>> 10fb9d01
 
 }
 
