--- conflicted
+++ resolved
@@ -192,25 +192,6 @@
   createdBy          String?
   updatedBy          String?
 
-<<<<<<< HEAD
-  Company Company? @relation(fields: [companyCode], references: [companyCode])
-  Branch  Branch?  @relation(fields: [branchCode], references: [branchCode])
-  Brand   Brand?   @relation(fields: [brandId], references: [id])
-
-  Barcodes                StockCardBarcode[]
-  Categories              StockCardCategoryItem[]
-  StockCardPriceLists     StockCardPriceListItems[]
-  TaxRates                StockCardTaxRate[]
-  Variations              StockCardVariation[]
-  StockMovement           StockMovement[]
-  InvoiceDetail           InvoiceDetail[]
-  StockCardWarehouse      StockCardWarehouse[]
-  ReceiptDetail           ReceiptDetail[]
-  StockCardEFatura         StockCardEFatura[]
-  StockCardManufacturer   StockCardManufacturer[]
-  StockCardAttributeItems StockCardAttributeItems[]
-  StockCardMarketNames    StockCardMarketNames[]
-=======
   company Company? @relation(fields: [companyCode], references: [companyCode])
   branch  Branch?  @relation(fields: [branchCode], references: [branchCode])
   brand   Brand?   @relation(fields: [brandId], references: [id])
@@ -228,7 +209,6 @@
   stockCardManufacturer   StockCardManufacturer[]
   stockCardAttributeItems StockCardAttributeItems[]
   stockCardMarketNames    StockCardMarketNames[]
->>>>>>> 944fbf71
 }
 
 model StockCardEFatura {
