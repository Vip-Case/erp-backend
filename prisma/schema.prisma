generator client {
  provider = "prisma-client-js"
}

datasource db {
  provider = "postgresql"
  url      = env("DATABASE_URL")
}

generator docs {
  provider = "node node_modules/prisma-docs-generator"
}

generator prismabox {
  provider                    = "prismabox"
  typeboxImportVariableName   = "t"
  typeboxImportDependencyName = "elysia"
  inputModel                  = true
  additionalProperties        = true
}

enum AddressType {
  Fatura
  Sevk
  Teslimat
}

enum InvoiceType {
  Purchase
  Sales
  Return
  Cancel
  Other
}

enum DocumentType {
  Invoice
  Order
  Waybill
  Other
}

enum StokManagementType {
  Devir
  DepolarArasiTransfer
  Uretim
  Muhtelif
  Maliyet
  Konsinye
  Teshir
}

enum CurrentMovementType {
  Borc
  Alacak
}

enum CurrentMovementDocumentType {
  Devir
  Fatura
  IadeFatura
  Kasa
  MusteriSeneti
  BorcSeneti
  MusteriCeki
  BorcCeki
  KarsiliksizCek
  Muhtelif
}

enum ReceiptType {
  Devir
  Sayim
  Nakil
  Giris
  Cikis
  Fire
}

enum StockUnits {
  Adet
  Kg
  Lt
  M
  M2
  M3
  Paket
  Kutu
  Koli
  Ton
  Dolar
  Euro
  TL
}

enum ProductType {
  BasitUrun
  VaryasyonluUrun
  DijitalUrun
  Hizmet
}

enum InstitutionType {
  Sirket
  Sahis
}

enum CurrentType {
  AliciSatici
  Alici
  Satici
  Personel
  SanalPazar
  Kurum
  AnaGrupSirketi
  Ithalat
  Ihracat
  IthalatIhracat
  Musteri
  Tedarikci
  Diger
}

enum VaultDirection {
  Introduction //Giriş
  Exit        //Çıkış
  ReceivedVirement    //Alınan virman
}

enum VaultType {
  DebtTransfer   //borç devri
  ServiceChargeCollection     //hizmet masraf tahsilatı
  CompanyCreditCardWithdrawals      //firma kredi kartından para çekme
  BuyingForeignCurrency       //döviz alma
  InputReceipt      //giriş fişi
  BankWithdrawals     //bankadan para çekme
  ReceivingValuableAssets     //değerli kıymet alma
  ReceivableTransfer        //Alacak Devri
  ServiceChargePayment      //Hizmet Masraf Ödemesi
  CompanyCreditCardDeposit      //Firma Kredi Kartına Para Yatırma
  CurrencyExchange      //Döviz Bozdurma
  LoanPayment       //Kredi Ödemesi
  ExitReceipt       //Çıkış Fişi
  PaymentToBank     //Bankaya Ödeme
  PreciousMetalExchange     //Değerli Kıymet Bozdurma
}

enum VaultDocumentType {
  General     //Genel
  Accounting   //Muhasebe
  Official      //Resmi
}

model Role {
  id          String   @id @default(cuid())
  roleName    String   @unique @db.VarChar(50)
  description String   @db.VarChar(100)
  createdAt   DateTime @default(now())
  updatedAt   DateTime @updatedAt
  createdBy   String?
  updatedBy   String?

  User User[]
}

enum VaultDirection {
  Introduction //Giriş
  Exit //Çıkış
  ReceivedVirement //Alınan virman
}

enum VaultType {
  DebtTransfer //borç devri
  ServiceChargeCollection //hizmet masraf tahsilatı
  CompanyCreditCardWithdrawals //firma kredi kartından para çekme
  BuyingForeignCurrency //döviz alma
  InputReceipt //giriş fişi
  BankWithdrawals //bankadan para çekme
  ReceivingValuableAssets //değerli kıymet alma
  ReceivableTransfer //Alacak Devri
  ServiceChargePayment //Hizmet Masraf Ödemesi
  CompanyCreditCardDeposit //Firma Kredi Kartına Para Yatırma
  CurrencyExchange //Döviz Bozdurma
  LoanPayment //Kredi Ödemesi
  ExitReceipt //Çıkış Fişi
  PaymentToBank //Bankaya Ödeme
  PreciousMetalExchange //Değerli Kıymet Bozdurma
}

enum VaultDocumentType {
  General //Genel
  Accounting //Muhasebe
  Official //Resmi
}

model StockCard {
  id                 String      @id @default(cuid())
  productCode        String      @unique @db.VarChar(100)
  productName        String      @db.VarChar(150)
  unit               StockUnits  @default(Adet)
  shortDescription   String?     @db.VarChar(150)
  description        String?     @db.VarChar(250)
  companyCode        String?     @db.VarChar(50)
  branchCode         String?     @db.VarChar(50)
  brandId            String?     @db.VarChar(100)
  productType        ProductType @default(BasitUrun)
  gtip               String?     @db.VarChar(50)
  pluCode            String?     @db.VarChar(50)
  desi               Decimal?    @db.Decimal(15, 4)
  adetBoleni         Decimal?    @db.Decimal(15, 4)
  siraNo             String?     @db.VarChar(50)
  raf                String?     @db.VarChar(50)
  karMarji           Decimal?    @db.Decimal(15, 4)
  riskQuantities     Decimal?    @db.Decimal(15, 4)
  maliyet            Decimal?    @db.Decimal(15, 4)
  maliyetDoviz       String?     @db.VarChar(3)
  stockStatus        Boolean     @default(true)
  hasExpirationDate  Boolean     @default(false)
  allowNegativeStock Boolean     @default(false)
  createdAt          DateTime    @default(now())
  updatedAt          DateTime    @updatedAt
  createdBy          String?
  updatedBy          String?

  Company Company? @relation(fields: [companyCode], references: [companyCode])
  Branch  Branch?  @relation(fields: [branchCode], references: [branchCode])
  Brand   Brand?   @relation(fields: [brandId], references: [id])

  Barcodes                StockCardBarcode[]
  Categories              StockCardCategoryItem[]
  StockCardPriceLists     StockCardPriceListItems[]
  TaxRates                StockCardTaxRate[]
  Variations              StockCardVariation[]
  StockMovement           StockMovement[]
  InvoiceDetail           InvoiceDetail[]
  StockCardWarehouse      StockCardWarehouse[]
  ReceiptDetail           ReceiptDetail[]
  StockCardEFatura        StockCardEFatura[]
  StockCardManufacturer   StockCardManufacturer[]
  StockCardAttributeItems StockCardAttributeItems[]
  StockCardMarketNames    StockCardMarketNames[]
}

model StockCardEFatura {
  id          String   @id @default(cuid())
  productCode String   @unique @db.VarChar(100)
  productName String   @db.VarChar(150)
  stockCardId String
  createdAt   DateTime @default(now())
  updatedAt   DateTime @updatedAt
  createdBy   String?
  updatedBy   String?

  stockCard StockCard @relation(fields: [stockCardId], references: [id])
}

model StockCardManufacturer {
  id          String   @id @default(cuid())
  productCode String   @db.VarChar(100)
  productName String   @db.VarChar(150)
  barcode     String   @unique @db.VarChar(100)
  brandId     String   @db.VarChar(100)
  stockCardId String
  currentId   String
  createdAt   DateTime @default(now())
  updatedAt   DateTime @updatedAt
  createdBy   String?
  updatedBy   String?

  stockCard StockCard @relation(fields: [stockCardId], references: [id])
  current   Current   @relation(fields: [currentId], references: [id])
  brand     Brand     @relation(fields: [brandId], references: [id])
}

model Brand {
  id        String   @id @default(cuid())
  brandName String   @unique @db.VarChar(100)
  brandCode String   @unique @db.VarChar(50)
  createdAt DateTime @default(now())
  updatedAt DateTime @updatedAt
  createdBy String?
  updatedBy String?

  StockCardManufacturer StockCardManufacturer[]

  StockCard StockCard[]
}

model StockCardPriceList {
  id            String  @id @default(cuid())
  priceListName String  @db.VarChar(100)
  currency      String  @db.VarChar(3)
  isVatIncluded Boolean @default(true)
  isActive      Boolean @default(true)

  Current                 Current[]
  StockMovement           StockMovement[]
  CurrentMovement         CurrentMovement[]
  Invoice                 Invoice[]
  StockCardPriceListItems StockCardPriceListItems[]
}

model StockCardPriceListItems {
  id          String  @id @default(cuid())
  priceListId String
  stockCardId String
  price       Decimal @db.Decimal(15, 4)

  stockCard StockCard          @relation(fields: [stockCardId], references: [id], onDelete: Cascade)
  priceList StockCardPriceList @relation(fields: [priceListId], references: [id], onDelete: Cascade)

  StockCardVariation StockCardVariation[] @relation("StockCardPriceListItemsToStockCardVariation")
}

model StockCardBarcode {
  id                 String               @id @default(cuid())
  stockCardId        String
  barcode            String               @unique @db.VarChar(100)
  stockCard          StockCard            @relation(fields: [stockCardId], references: [id], onDelete: Cascade)
  StockCardVariation StockCardVariation[] @relation("StockCardBarcodeToStockCardVariation")
}

model StockCardMarketNames {
  id          String @id @default(cuid())
  stockCardId String
  marketName  String @db.VarChar(100)

  stockCard StockCard @relation(fields: [stockCardId], references: [id])
}

model StockCardCategory {
  id               String                  @id @default(cuid())
  categoryName     String                  @unique @db.VarChar(100)
  categoryCode     String                  @unique @db.VarChar(100)
  parentCategoryId String?
  parentCategory   StockCardCategory?      @relation("CategoryHierarchy", fields: [parentCategoryId], references: [id])
  childCategories  StockCardCategory[]     @relation("CategoryHierarchy")
  CategoryItems    StockCardCategoryItem[]
}

model StockCardCategoryItem {
  id          String            @id @default(cuid())
  stockCardId String
  categoryId  String
  category    StockCardCategory @relation(fields: [categoryId], references: [id], onDelete: Cascade)
  stockCard   StockCard         @relation(fields: [stockCardId], references: [id], onDelete: Cascade)
}

model StockCardTaxRate {
  id          String     @id @default(cuid())
  stockCardId String?
  taxName     String     @db.VarChar(100)
  taxRate     Decimal    @db.Decimal(15, 4)
  stockCard   StockCard? @relation(fields: [stockCardId], references: [id], onDelete: Cascade)
}

model StockCardAttribute {
  id            String @id @default(cuid())
  attributeName String @db.VarChar(100)
  value         String

  StockCardAttributeItems StockCardAttributeItems[]
}

model StockCardAttributeItems {
  id          String @id @default(cuid())
  attributeId String
  stockCardId String

  attribute StockCardAttribute @relation(fields: [attributeId], references: [id])
  stockCard StockCard          @relation(fields: [stockCardId], references: [id])
}

model StockCardVariation {
  id             String @id @default(cuid())
  stockCardId    String
  variationName  String @db.VarChar(100)
  variationCode  String @unique @db.VarChar(100)
  variationValue String @db.VarChar(100)

  stockCard               StockCard                 @relation(fields: [stockCardId], references: [id], onDelete: Cascade)
  StockCardPriceListItems StockCardPriceListItems[] @relation("StockCardPriceListItemsToStockCardVariation")
  StockCardBarcode        StockCardBarcode[]        @relation("StockCardBarcodeToStockCardVariation")
}

model StockMovement {
  id               String             @id @default(cuid())
  productCode      String
  warehouseCode    String
  branchCode       String
  currentCode      String?
  documentType     DocumentType?
  invoiceType      InvoiceType?
  movementType     StokManagementType
  documentNo       String?
  gcCode           String?
  type             String?
  description      String?
  quantity         Decimal?           @db.Decimal(15, 4)
  unitPrice        Decimal?           @db.Decimal(15, 4)
  totalPrice       Decimal?           @db.Decimal(15, 4)
  unitOfMeasure    String?            @db.VarChar(50)
  outWarehouseCode String?
  priceListId      String?
  createdAt        DateTime           @default(now())
  createdBy        String?
  updatedAt        DateTime?          @updatedAt
  updatedBy        String?

  stockCard    StockCard           @relation(fields: [productCode], references: [productCode])
  warehouse    Warehouse           @relation("StockMovementWarehouse", fields: [warehouseCode], references: [warehouseCode])
  branch       Branch              @relation(fields: [branchCode], references: [branchCode])
  outWarehouse Warehouse?          @relation("StockMovementOutWarehouse", fields: [outWarehouseCode], references: [warehouseCode])
  priceList    StockCardPriceList? @relation(fields: [priceListId], references: [id])
  current      Current?            @relation(fields: [currentCode], references: [currentCode])
  invoice      Invoice?            @relation(fields: [documentNo], references: [invoiceNo])
}

model Company {
  id          String   @id @default(cuid())
  companyName String   @unique @db.VarChar(100)
  name        String?  @db.VarChar(100)
  surname     String?  @db.VarChar(100)
  companyCode String?  @unique @db.VarChar(50)
  taxNumber   String?  @unique @db.VarChar(50)
  taxOffice   String?  @db.VarChar(50)
  kepAddress  String?  @db.VarChar(50)
  mersisNo    String?  @db.VarChar(50)
  sicilNo     String?  @db.VarChar(50)
  address     String?  @db.VarChar(300)
  countryCode String?  @db.VarChar(3)
  city        String?  @db.VarChar(50)
  district    String?  @db.VarChar(50)
  postalCode  String?  @db.VarChar(10)
  phone       String?  @db.VarChar(50)
  email       String?  @db.VarChar(100)
  website     String?  @db.VarChar(100)
  createdAt   DateTime @default(now())
  updatedAt   DateTime @updatedAt
  createdBy   String?
  updatedBy   String?

  Branch          Branch[]
  Warehouse       Warehouse[]
  User            User[]
  StockCard       StockCard[]
  CurrentMovement CurrentMovement[]
  Invoice         Invoice[]
}

model Branch {
  id          String   @id @default(cuid())
  branchName  String   @unique @db.VarChar(100)
  branchCode  String   @unique @db.VarChar(50)
  address     String   @db.VarChar(250)
  countryCode String   @db.VarChar(3)
  city        String   @db.VarChar(50)
  district    String   @db.VarChar(50)
  phone       String   @db.VarChar(50)
  email       String   @db.VarChar(100)
  website     String   @db.VarChar(100)
  companyCode String
  createdAt   DateTime @default(now())
  updatedAt   DateTime @updatedAt
  createdBy   String?
  updatedBy   String?

  company Company @relation(fields: [companyCode], references: [companyCode])

  User            User[]
  Warehouse       BranchWarehouse[]
  StockCard       StockCard[]
  StockMovement   StockMovement[]
  CurrentMovement CurrentMovement[]

  Invoice    Invoice[] @relation("InvoiceOutBranch")
  OutInvoice Invoice[] @relation("InvoiceBranch")
  Receipt    Receipt[]

  CurrentBranch CurrentBranch[]

  Vault Vault[]
}

model Warehouse {
  id            String   @id @default(cuid())
  warehouseName String   @unique @db.VarChar(100)
  warehouseCode String   @unique @db.VarChar(50)
  address       String   @db.VarChar(250)
  countryCode   String   @db.VarChar(3)
  city          String   @db.VarChar(50)
  district      String   @db.VarChar(50)
  phone         String   @db.VarChar(50)
  email         String   @db.VarChar(100)
  companyCode   String
  createdAt     DateTime @default(now())
  updatedAt     DateTime @updatedAt
  createdBy     String?
  updatedBy     String?

  company Company @relation(fields: [companyCode], references: [companyCode])

  Branch         BranchWarehouse[]
  User           User[]
  stockMovements StockMovement[]   @relation("StockMovementWarehouse")
  outMovements   StockMovement[]   @relation("StockMovementOutWarehouse")

  Invoice Invoice[]

  StockCardWarehouse StockCardWarehouse[]

  Receipt    Receipt[] @relation("ReceiptWarehouse")
  OutReceipt Receipt[] @relation("ReceiptOutWarehouse")
  InReceipt  Receipt[] @relation("ReceiptInWarehouse")
}

model BranchWarehouse {
  id          String @id @default(cuid())
  branchId    String
  warehouseId String

  branch    Branch    @relation(fields: [branchId], references: [id], onDelete: Cascade)
  warehouse Warehouse @relation(fields: [warehouseId], references: [id], onDelete: Cascade)

  @@unique([branchId, warehouseId])
}

model StockCardWarehouse {
  id          String  @id @default(cuid())
  stockCardId String
  warehouseId String
  quantity    Decimal @db.Decimal(15, 4)

  stockCard StockCard @relation(fields: [stockCardId], references: [id], onDelete: Cascade)
  warehouse Warehouse @relation(fields: [warehouseId], references: [id], onDelete: Cascade)

  @@unique([stockCardId, warehouseId])
}

model Receipt {
  id            String      @id @default(cuid())
  receiptType   ReceiptType
  receiptDate   DateTime    @default(now())
  documentNo    String      @db.VarChar(50)
  branchCode    String      @db.VarChar(50)
  warehouseCode String      @db.VarChar(50)
  isTransfer    Boolean     @default(false)
  outWarehouse  String?
  inWarehouse   String?
  description   String?

  branch              Branch          @relation(fields: [branchCode], references: [branchCode])
  warehouse           Warehouse?      @relation("ReceiptWarehouse", fields: [warehouseCode], references: [warehouseCode])
  outReceiptWarehouse Warehouse?      @relation("ReceiptOutWarehouse", fields: [outWarehouse], references: [warehouseCode])
  inReceiptWarehouse  Warehouse?      @relation("ReceiptInWarehouse", fields: [inWarehouse], references: [warehouseCode])
  ReceiptDetail       ReceiptDetail[]

  VaultMovement VaultMovement[]
}

model ReceiptDetail {
  id          String   @id @default(cuid())
  receiptId   String
  stockCardId String
  quantity    Decimal  @db.Decimal(15, 4)
  unitPrice   Decimal  @db.Decimal(15, 4)
  totalPrice  Decimal  @db.Decimal(15, 4)
  vatRate     Decimal  @db.Decimal(15, 4)
  discount    Decimal  @db.Decimal(15, 4)
  netPrice    Decimal  @db.Decimal(15, 4)
  createdAt   DateTime @default(now())
  updatedAt   DateTime @updatedAt
  createdBy   String?
  updatedBy   String?

  Receipt   Receipt   @relation(fields: [receiptId], references: [id])
  StockCard StockCard @relation(fields: [stockCardId], references: [id])
}

model Current {
  id          String          @id @default(cuid())
  currentCode String          @unique @db.VarChar(50)
  currentName String          @db.VarChar(100)
  currentType CurrentType     @default(AliciSatici)
  institution InstitutionType @default(Sahis)
  identityNo  String?         @db.VarChar(50)
  taxNumber   String?         @db.VarChar(50)
  taxOffice   String?         @db.VarChar(50)
  title       String?         @db.VarChar(100)
  name        String?         @db.VarChar(50)
  surname     String?         @db.VarChar(50)
  webSite     String?         @db.VarChar(100)
  birthOfDate DateTime?
  kepAddress  String?         @db.VarChar(50)
  mersisNo    String?         @db.VarChar(50)
  sicilNo     String?         @db.VarChar(50)
  priceListId String
  createdAt   DateTime        @default(now())
  updatedAt   DateTime        @updatedAt
  createdBy   String?
  updatedBy   String?

  priceList StockCardPriceList @relation(fields: [priceListId], references: [id])

<<<<<<< HEAD
  StockMovement         StockMovement[]
  CurrentMovement       CurrentMovement[]
  Invoice               Invoice[]
  CurrentCategoryItem   CurrentCategoryItem[]
  StockCardManufacturer StockCardManufacturer[]
  CurrentAddress        CurrentAddress[]
  CurrentFinancial      CurrentFinancial[]
  CurrentRisk           CurrentRisk[]
  CurrentOfficials      CurrentOfficials[]
  CurrentBranch         CurrentBranch[]
=======
  StockMovement          StockMovement[]
  CurrentMovement        CurrentMovement[]
  Invoice                Invoice[]
  CurrentCategoryItem    CurrentCategoryItem[]//
  CurrentReportGroupItem CurrentReportGroupItem[]//
  StockCardManufacturer  StockCardManufacturer[]
  CurrentAddress         CurrentAddress[]//
  CurrentFinancial       CurrentFinancial[]//
  CurrentRisk            CurrentRisk[]//
  CurrentOfficials       CurrentOfficials[]//
  CurrentBranch          CurrentBranch[]  //
>>>>>>> 1e9df69a
}

model CurrentBranch {
  id          String   @id @default(cuid())
  currentCode String   @db.VarChar(50)
  branchCode  String   @db.VarChar(50)
  createdAt   DateTime @default(now())
  updatedAt   DateTime @updatedAt
  createdBy   String?
  updatedBy   String?

  current Current @relation(fields: [currentCode], references: [currentCode])
  branch  Branch  @relation(fields: [branchCode], references: [branchCode])
}

model CurrentAddress {
  id          String      @id @default(cuid())
<<<<<<< HEAD
  currentCode String      @db.VarChar(50)
=======
  currentCode String      @unique @db.VarChar(50)
>>>>>>> 1e9df69a
  addressName String      @db.VarChar(50)
  addressType AddressType @default(Fatura)
  address     String      @db.VarChar(250)
  countryCode String      @db.VarChar(3)
  city        String      @db.VarChar(50)
  district    String      @db.VarChar(50)
  postalCode  String      @db.VarChar(10)
  phone       String      @db.VarChar(50)
  phone2      String      @db.VarChar(50)
  email       String      @db.VarChar(100)
  email2      String      @db.VarChar(100)
  createdAt   DateTime    @default(now())
  updatedAt   DateTime    @updatedAt
  createdBy   String?
  updatedBy   String?

  current Current @relation(fields: [currentCode], references: [currentCode])
}

model CurrentFinancial {
  id             String   @id @default(cuid())
  currentCode    String   @db.VarChar(50)
  bankName       String   @db.VarChar(50)
  bankBranch     String   @db.VarChar(50)
  bankBranchCode String   @db.VarChar(50)
  iban           String   @db.VarChar(100)
  accountNo      Decimal? @db.Decimal(15, 4)
  createdAt      DateTime @default(now())
  updatedAt      DateTime @updatedAt
  createdBy      String?
  updatedBy      String?

  current Current @relation(fields: [currentCode], references: [currentCode])
}

model CurrentRisk {
  id                       String   @id @default(cuid())
  currentCode              String   @unique @db.VarChar(50)
  currency                 String   @db.VarChar(3)
  teminatYerelTutar        Decimal? @db.Decimal(15, 4)
  acikHesapYerelLimit      Decimal? @db.Decimal(15, 4)
  hesapKesimGunu           Int?
  vadeGun                  Int?
  gecikmeLimitGunu         Int?
  varsayilanAlisIskontosu  Decimal? @db.Decimal(15, 4)
  varsayilanSatisIskontosu Decimal? @db.Decimal(15, 4)
  ekstreGonder             Boolean? @default(false)
  limitKontrol             Boolean? @default(false)
  acikHesap                Boolean? @default(false)
  posKullanim              Boolean? @default(false)
  createdAt                DateTime @default(now())
  updatedAt                DateTime @updatedAt
  createdBy                String?
  updatedBy                String?

  current Current @relation(fields: [currentCode], references: [currentCode])
}

model CurrentOfficials {
  id          String   @id @default(cuid())
  currentCode String   @db.VarChar(50)
  title       String   @db.VarChar(100)
  name        String   @db.VarChar(50)
  surname     String   @db.VarChar(50)
  phone       String   @db.VarChar(50)
  email       String   @db.VarChar(100)
  note        String   @db.VarChar(250)
  createdAt   DateTime @default(now())
  updatedAt   DateTime @updatedAt
  createdBy   String?
  updatedBy   String?

  current Current @relation(fields: [currentCode], references: [currentCode])
}

model CurrentMovement {
  id            String                       @id @default(cuid())
  currentCode   String?                      @db.VarChar(50)
  dueDate       DateTime?
  description   String?                      @db.VarChar(250)
  debtAmount    Decimal?                     @db.Decimal(15, 4)
  creditAmount  Decimal?                     @db.Decimal(15, 4)
  balanceAmount Decimal?                     @db.Decimal(15, 4)
  priceListId   String?
  movementType  CurrentMovementType
  documentType  CurrentMovementDocumentType?
  documentNo    String?
  companyCode   String
  branchCode    String
  createdAt     DateTime                     @default(now())
  updatedAt     DateTime                     @updatedAt
  createdBy     String?
  updatedBy     String?

  company            Company             @relation(fields: [companyCode], references: [companyCode])
  branch             Branch              @relation(fields: [branchCode], references: [branchCode])
  StockCardPriceList StockCardPriceList? @relation(fields: [priceListId], references: [id])
  current            Current?            @relation(fields: [currentCode], references: [currentCode])
  invoice            Invoice?            @relation(fields: [documentNo], references: [invoiceNo])
}

model CurrentCategory {
  id               String                @id @default(cuid())
  categoryName     String                @db.VarChar(100)
  categoryCode     String                @unique @db.VarChar(100)
  parentCategoryId String?
  parentCategory   CurrentCategory?      @relation("CategoryHierarchy", fields: [parentCategoryId], references: [id])
  childCategories  CurrentCategory[]     @relation("CategoryHierarchy")
  CategoryItems    CurrentCategoryItem[]
}

model CurrentCategoryItem {
<<<<<<< HEAD
  id          String          @id @default(cuid())
  currentCode String          @db.VarChar(50)
  categoryId  String
  category    CurrentCategory @relation(fields: [categoryId], references: [id], onDelete: Cascade)
  current     Current         @relation(fields: [currentCode], references: [currentCode], onDelete: Cascade)
=======
  id         String          @id @default(cuid())
  currentCode String   @unique @db.VarChar(50)
  categoryId String
  category   CurrentCategory @relation(fields: [categoryId], references: [id], onDelete: Cascade)
  current    Current         @relation(fields: [currentCode], references: [currentCode], onDelete: Cascade)
}

model CurrentReportGroup {
  id            String               @id @default(cuid())
  groupCode     String               @unique @db.VarChar(100)
  description   String               @db.VarChar(100)
  parentGroupId String?
  parentGroup   CurrentReportGroup?  @relation("GroupHierarchy", fields: [parentGroupId], references: [id])
  childGroups   CurrentReportGroup[] @relation("GroupHierarchy")
  createdAt     DateTime             @default(now())
  updatedAt     DateTime             @updatedAt
  createdBy     String?
  updatedBy     String?

  CurrentReportGroupItem CurrentReportGroupItem[]
}

model CurrentReportGroupItem {
  id        String             @id @default(cuid())
  currentCode String           @unique @db.VarChar(50)
  groupId   String
  group     CurrentReportGroup @relation(fields: [groupId], references: [id], onDelete: Cascade)
  current   Current            @relation(fields: [currentCode], references: [currentCode], onDelete: Cascade)
>>>>>>> 1e9df69a
}

model User {
  id          String   @id @default(cuid())
  username    String   @unique @db.VarChar(50)
  password    String   @db.VarChar(100)
  email       String   @unique @db.VarChar(100)
  firstName   String   @db.VarChar(50)
  lastName    String   @db.VarChar(50)
  phone       String   @db.VarChar(50)
  address     String   @db.VarChar(250)
  isActive    Boolean  @default(true)
  companyCode String
  createdAt   DateTime @default(now())
  updatedAt   DateTime @updatedAt
  createdBy   String?
  updatedBy   String?

  company Company @relation(fields: [companyCode], references: [companyCode])

  Branch    Branch[]
  Warehouse Warehouse[]
  Role      Role[]
}

model Invoice {
  id                String        @id @default(cuid())
  invoiceNo         String        @unique @db.VarChar(50)
  gibInvoiceNo      String?
  invoiceDate       DateTime?
  invoiceType       InvoiceType?
  documentType      DocumentType?
  currentCode       String?
  companyCode       String?
  branchCode        String
  outBranchCode     String?
  warehouseCode     String
  description       String?
  genelIskontoTutar Decimal?      @db.Decimal(15, 4)
  genelIskontoOran  Decimal?      @db.Decimal(15, 4)
  paymentDate       DateTime?
  paymentDay        Int?
  priceListId       String?
  totalAmount       Decimal?      @db.Decimal(15, 4)
  totalVat          Decimal?      @db.Decimal(15, 4)
  totalDiscount     Decimal?      @db.Decimal(15, 4)
  totalNet          Decimal?      @db.Decimal(15, 4)
  totalPaid         Decimal?      @db.Decimal(15, 4)
  totalDebt         Decimal?      @db.Decimal(15, 4)
  totalBalance      Decimal?      @db.Decimal(15, 4)
  createdAt         DateTime      @default(now())
  updatedAt         DateTime      @updatedAt
  canceledAt        DateTime?
  createdBy         String?
  updatedBy         String?

  Current   Current?            @relation(fields: [currentCode], references: [currentCode])
  company   Company?            @relation(fields: [companyCode], references: [companyCode])
  branch    Branch              @relation("InvoiceBranch", fields: [branchCode], references: [branchCode])
  warehouse Warehouse?          @relation(fields: [warehouseCode], references: [warehouseCode])
  priceList StockCardPriceList? @relation(fields: [priceListId], references: [id])
  outBranch Branch?             @relation("InvoiceOutBranch", fields: [outBranchCode], references: [branchCode])

  InvoiceDetail   InvoiceDetail[]
  StockMovement   StockMovement[]
  CurrentMovement CurrentMovement[]

  VaultMovement VaultMovement[]
}

model InvoiceDetail {
  id          String   @id @default(cuid())
  invoiceId   String
  productCode String
  quantity    Decimal  @db.Decimal(15, 4)
  unitPrice   Decimal  @db.Decimal(15, 4)
  totalPrice  Decimal  @db.Decimal(15, 4)
  vatRate     Decimal  @db.Decimal(15, 4)
  discount    Decimal  @db.Decimal(15, 4)
  netPrice    Decimal  @db.Decimal(15, 4)
  createdAt   DateTime @default(now())
  updatedAt   DateTime @updatedAt
  createdBy   String?
  updatedBy   String?

  Invoice   Invoice   @relation(fields: [invoiceId], references: [id])
  StockCard StockCard @relation(fields: [productCode], references: [productCode])
}

model Vault {
<<<<<<< HEAD
  id         String  @id @default(cuid())
  vaultName  String  @db.VarChar(50)
  branchCode String
  balance    Decimal @db.Decimal(15, 2)
  currency   Decimal @db.Decimal(10, 6)

  branch Branch @relation(fields: [branchCode], references: [branchCode])
=======
  id          String   @id @default(cuid())
  vaultName     String   @db.VarChar(50)
  branchCode    String
  balance       Decimal  @db.Decimal(15, 2)
  currency          Decimal  @db.Decimal(10, 6)


  branch             Branch              @relation(fields: [branchCode], references: [branchCode])
>>>>>>> 1e9df69a

  VaultMovement VaultMovement[]
}

model VaultMovement {
<<<<<<< HEAD
  id                String            @id @default(cuid())
  vaultId           String
  invoiceId         String
  receiptId         String
  description       String
  entering          Decimal           @db.Decimal(15, 2)
  emerging          Decimal           @db.Decimal(15, 2)
  vaultDirection    VaultDirection
  vaultType         VaultType
  vaultDocumentType VaultDocumentType

  Vault   Vault   @relation(fields: [vaultId], references: [id])
  Invoice Invoice @relation(fields: [invoiceId], references: [id])
  Receipt Receipt @relation(fields: [receiptId], references: [id])
=======
  id          String   @id @default(cuid())
  vaultId     String  
  invoiceId   String
  receiptId   String
  description   String 
  entering      Decimal    @db.Decimal(15, 2)
  emerging      Decimal    @db.Decimal(15, 2)
  vaultDirection  VaultDirection
  vaultType       VaultType
  vaultDocumentType     VaultDocumentType 


  Vault          Vault           @relation(fields: [vaultId], references: [id])
  Invoice   Invoice   @relation(fields: [invoiceId], references: [id])
  Receipt   Receipt   @relation(fields: [receiptId], references: [id])

>>>>>>> 1e9df69a
}<|MERGE_RESOLUTION|>--- conflicted
+++ resolved
@@ -119,48 +119,6 @@
   Musteri
   Tedarikci
   Diger
-}
-
-enum VaultDirection {
-  Introduction //Giriş
-  Exit        //Çıkış
-  ReceivedVirement    //Alınan virman
-}
-
-enum VaultType {
-  DebtTransfer   //borç devri
-  ServiceChargeCollection     //hizmet masraf tahsilatı
-  CompanyCreditCardWithdrawals      //firma kredi kartından para çekme
-  BuyingForeignCurrency       //döviz alma
-  InputReceipt      //giriş fişi
-  BankWithdrawals     //bankadan para çekme
-  ReceivingValuableAssets     //değerli kıymet alma
-  ReceivableTransfer        //Alacak Devri
-  ServiceChargePayment      //Hizmet Masraf Ödemesi
-  CompanyCreditCardDeposit      //Firma Kredi Kartına Para Yatırma
-  CurrencyExchange      //Döviz Bozdurma
-  LoanPayment       //Kredi Ödemesi
-  ExitReceipt       //Çıkış Fişi
-  PaymentToBank     //Bankaya Ödeme
-  PreciousMetalExchange     //Değerli Kıymet Bozdurma
-}
-
-enum VaultDocumentType {
-  General     //Genel
-  Accounting   //Muhasebe
-  Official      //Resmi
-}
-
-model Role {
-  id          String   @id @default(cuid())
-  roleName    String   @unique @db.VarChar(50)
-  description String   @db.VarChar(100)
-  createdAt   DateTime @default(now())
-  updatedAt   DateTime @updatedAt
-  createdBy   String?
-  updatedBy   String?
-
-  User User[]
 }
 
 enum VaultDirection {
@@ -191,6 +149,18 @@
   General //Genel
   Accounting //Muhasebe
   Official //Resmi
+}
+
+model Role {
+  id          String   @id @default(cuid())
+  roleName    String   @unique @db.VarChar(50)
+  description String   @db.VarChar(100)
+  createdAt   DateTime @default(now())
+  updatedAt   DateTime @updatedAt
+  createdBy   String?
+  updatedBy   String?
+
+  User User[]
 }
 
 model StockCard {
@@ -602,7 +572,6 @@
 
   priceList StockCardPriceList @relation(fields: [priceListId], references: [id])
 
-<<<<<<< HEAD
   StockMovement         StockMovement[]
   CurrentMovement       CurrentMovement[]
   Invoice               Invoice[]
@@ -613,19 +582,6 @@
   CurrentRisk           CurrentRisk[]
   CurrentOfficials      CurrentOfficials[]
   CurrentBranch         CurrentBranch[]
-=======
-  StockMovement          StockMovement[]
-  CurrentMovement        CurrentMovement[]
-  Invoice                Invoice[]
-  CurrentCategoryItem    CurrentCategoryItem[]//
-  CurrentReportGroupItem CurrentReportGroupItem[]//
-  StockCardManufacturer  StockCardManufacturer[]
-  CurrentAddress         CurrentAddress[]//
-  CurrentFinancial       CurrentFinancial[]//
-  CurrentRisk            CurrentRisk[]//
-  CurrentOfficials       CurrentOfficials[]//
-  CurrentBranch          CurrentBranch[]  //
->>>>>>> 1e9df69a
 }
 
 model CurrentBranch {
@@ -643,11 +599,7 @@
 
 model CurrentAddress {
   id          String      @id @default(cuid())
-<<<<<<< HEAD
   currentCode String      @db.VarChar(50)
-=======
-  currentCode String      @unique @db.VarChar(50)
->>>>>>> 1e9df69a
   addressName String      @db.VarChar(50)
   addressType AddressType @default(Fatura)
   address     String      @db.VarChar(250)
@@ -760,42 +712,11 @@
 }
 
 model CurrentCategoryItem {
-<<<<<<< HEAD
   id          String          @id @default(cuid())
   currentCode String          @db.VarChar(50)
   categoryId  String
   category    CurrentCategory @relation(fields: [categoryId], references: [id], onDelete: Cascade)
   current     Current         @relation(fields: [currentCode], references: [currentCode], onDelete: Cascade)
-=======
-  id         String          @id @default(cuid())
-  currentCode String   @unique @db.VarChar(50)
-  categoryId String
-  category   CurrentCategory @relation(fields: [categoryId], references: [id], onDelete: Cascade)
-  current    Current         @relation(fields: [currentCode], references: [currentCode], onDelete: Cascade)
-}
-
-model CurrentReportGroup {
-  id            String               @id @default(cuid())
-  groupCode     String               @unique @db.VarChar(100)
-  description   String               @db.VarChar(100)
-  parentGroupId String?
-  parentGroup   CurrentReportGroup?  @relation("GroupHierarchy", fields: [parentGroupId], references: [id])
-  childGroups   CurrentReportGroup[] @relation("GroupHierarchy")
-  createdAt     DateTime             @default(now())
-  updatedAt     DateTime             @updatedAt
-  createdBy     String?
-  updatedBy     String?
-
-  CurrentReportGroupItem CurrentReportGroupItem[]
-}
-
-model CurrentReportGroupItem {
-  id        String             @id @default(cuid())
-  currentCode String           @unique @db.VarChar(50)
-  groupId   String
-  group     CurrentReportGroup @relation(fields: [groupId], references: [id], onDelete: Cascade)
-  current   Current            @relation(fields: [currentCode], references: [currentCode], onDelete: Cascade)
->>>>>>> 1e9df69a
 }
 
 model User {
@@ -886,7 +807,6 @@
 }
 
 model Vault {
-<<<<<<< HEAD
   id         String  @id @default(cuid())
   vaultName  String  @db.VarChar(50)
   branchCode String
@@ -894,22 +814,11 @@
   currency   Decimal @db.Decimal(10, 6)
 
   branch Branch @relation(fields: [branchCode], references: [branchCode])
-=======
-  id          String   @id @default(cuid())
-  vaultName     String   @db.VarChar(50)
-  branchCode    String
-  balance       Decimal  @db.Decimal(15, 2)
-  currency          Decimal  @db.Decimal(10, 6)
-
-
-  branch             Branch              @relation(fields: [branchCode], references: [branchCode])
->>>>>>> 1e9df69a
 
   VaultMovement VaultMovement[]
 }
 
 model VaultMovement {
-<<<<<<< HEAD
   id                String            @id @default(cuid())
   vaultId           String
   invoiceId         String
@@ -924,22 +833,4 @@
   Vault   Vault   @relation(fields: [vaultId], references: [id])
   Invoice Invoice @relation(fields: [invoiceId], references: [id])
   Receipt Receipt @relation(fields: [receiptId], references: [id])
-=======
-  id          String   @id @default(cuid())
-  vaultId     String  
-  invoiceId   String
-  receiptId   String
-  description   String 
-  entering      Decimal    @db.Decimal(15, 2)
-  emerging      Decimal    @db.Decimal(15, 2)
-  vaultDirection  VaultDirection
-  vaultType       VaultType
-  vaultDocumentType     VaultDocumentType 
-
-
-  Vault          Vault           @relation(fields: [vaultId], references: [id])
-  Invoice   Invoice   @relation(fields: [invoiceId], references: [id])
-  Receipt   Receipt   @relation(fields: [receiptId], references: [id])
-
->>>>>>> 1e9df69a
 }