--- conflicted
+++ resolved
@@ -294,11 +294,8 @@
   createdByUser         User?                   @relation("BrandCreatedBy", fields: [createdBy], references: [username])
   updatedByUser         User?                   @relation("BrandUpdatedBy", fields: [updatedBy], references: [username])
   stockCard             StockCard[]
-<<<<<<< HEAD
   stockCardManufacturer StockCardManufacturer[]
-=======
   user                  User?                   @relation(fields: [createdBy], references: [username])
->>>>>>> 10fb9d01
 }
 
 model StockCardPriceList {
@@ -703,14 +700,12 @@
 }
 
 model CurrentMovement {
-<<<<<<< HEAD
   id                 String                       @id @default(cuid())
   currentCode        String?                      @db.VarChar(50)
   dueDate            DateTime?
   description        String?                      @db.VarChar(250)
   debtAmount         Decimal?                     @db.Decimal(15, 4)
   creditAmount       Decimal?                     @db.Decimal(15, 4)
-  balanceAmount      Decimal?                     @db.Decimal(15, 4)
   priceListId        String?
   movementType       CurrentMovementType
   documentType       CurrentMovementDocumentType?
@@ -729,35 +724,12 @@
   invoice            Invoice?                     @relation(fields: [documentNo], references: [invoiceNo])
   stockCardPriceList StockCardPriceList?          @relation(fields: [priceListId], references: [id])
   updatedByUser      User?                        @relation("CurrentMovementUpdatedBy", fields: [updatedBy], references: [username])
-=======
-  id           String                       @id @default(cuid())
-  currentCode  String?                      @db.VarChar(50)
-  dueDate      DateTime?
-  description  String?                      @db.VarChar(250)
-  debtAmount   Decimal?                     @db.Decimal(15, 4)
-  creditAmount Decimal?                     @db.Decimal(15, 4)
-  priceListId  String?
-  movementType CurrentMovementType
-  documentType CurrentMovementDocumentType?
-  paymentType  CurrentPaymentType?
-  documentNo   String?
-  companyCode  String
-  branchCode   String
-  createdAt    DateTime                     @default(now())
-  updatedAt    DateTime                     @updatedAt
-  createdBy    String?
-  updatedBy    String?
-
-  company            Company             @relation(fields: [companyCode], references: [companyCode])
-  branch             Branch              @relation(fields: [branchCode], references: [branchCode])
-  stockCardPriceList StockCardPriceList? @relation(fields: [priceListId], references: [id])
-  current            Current?            @relation(fields: [currentCode], references: [currentCode])
-  invoice            Invoice?            @relation(fields: [documentNo], references: [invoiceNo])
+
 
   VaultMovement VaultMovement[]
   BankMovement  BankMovement[]
   PosMovement   PosMovement[]
->>>>>>> 10fb9d01
+
 }
 
 model CurrentCategory {
@@ -779,7 +751,6 @@
 }
 
 model User {
-<<<<<<< HEAD
   id                             String                  @id @default(cuid())
   username                       String                  @unique @db.VarChar(50)
   password                       String                  @db.VarChar(100)
@@ -792,24 +763,10 @@
   companyCode                    String
   createdAt                      DateTime                @default(now())
   updatedAt                      DateTime                @updatedAt
-=======
-  id          String   @id @default(cuid())
-  username    String   @unique @db.VarChar(50)
-  password    String   @db.VarChar(100)
-  email       String   @unique @db.VarChar(100)
-  firstName   String   @db.VarChar(50)
-  lastName    String   @db.VarChar(50)
-  phone       String   @db.VarChar(50)
-  address     String   @db.VarChar(250)
-  isActive    Boolean  @default(true)
-  companyCode String?
-  createdAt   DateTime @default(now())
-  updatedAt   DateTime @updatedAt
   createdBy   String?
   updatedBy   String?
 
   company Company? @relation(fields: [companyCode], references: [companyCode])
->>>>>>> 10fb9d01
 
   role       Role[]
   permission Permission[]
@@ -858,11 +815,8 @@
   createdByWarehouse             Warehouse[]             @relation("WarehouseCreatedBy")
   updatedByWarehouse             Warehouse[]             @relation("WarehouseUpdatedBy")
 
-<<<<<<< HEAD
-=======
   Notification Notification[]
   Brand        Brand[]
->>>>>>> 10fb9d01
 }
 
 model Invoice {
@@ -956,7 +910,6 @@
   vaultDirection    VaultDirection
   vaultType         VaultType
   vaultDocumentType VaultDocumentType
-<<<<<<< HEAD
   createdBy         String?
   updatedBy         String?
   createdByUser     User?             @relation("VaultMovementCreatedBy", fields: [createdBy], references: [username])
@@ -964,14 +917,10 @@
   receipt           Receipt?          @relation(fields: [receiptId], references: [id])
   updatedByUser     User?             @relation("VaultMovementUpdatedBy", fields: [updatedBy], references: [username])
   vault             Vault             @relation(fields: [vaultId], references: [id])
-=======
+
   currentMovementId String?
-
-  vault           Vault            @relation(fields: [vaultId], references: [id])
-  invoice         Invoice?         @relation(fields: [invoiceId], references: [id])
-  receipt         Receipt?         @relation(fields: [receiptId], references: [id])
   currentMovement CurrentMovement? @relation(fields: [currentMovementId], references: [id])
->>>>>>> 10fb9d01
+
 }
 
 model Bank {
@@ -989,7 +938,6 @@
 }
 
 model BankMovement {
-<<<<<<< HEAD
   id               String            @id @default(cuid())
   bankId           String
   invoiceId        String?
@@ -1000,6 +948,7 @@
   bankDirection    VaultDirection
   bankType         VaultType
   bankDocumentType VaultDocumentType
+  currentMovementId String?
   createdBy        String?
   updatedBy        String?
   bank             Bank              @relation(fields: [bankId], references: [id])
@@ -1007,24 +956,7 @@
   invoice          Invoice?          @relation(fields: [invoiceId], references: [id])
   receipt          Receipt?          @relation(fields: [receiptId], references: [id])
   updatedByUser    User?             @relation("BankMovementUpdatedBy", fields: [updatedBy], references: [username])
-=======
-  id                String            @id @default(cuid())
-  bankId            String
-  invoiceId         String?
-  receiptId         String?
-  description       String
-  entering          Decimal           @db.Decimal(15, 2)
-  emerging          Decimal           @db.Decimal(15, 2)
-  bankDirection     VaultDirection
-  bankType          VaultType
-  bankDocumentType  VaultDocumentType
-  currentMovementId String?
-
-  bank            Bank             @relation(fields: [bankId], references: [id])
-  invoice         Invoice?         @relation(fields: [invoiceId], references: [id])
-  receipt         Receipt?         @relation(fields: [receiptId], references: [id])
   currentMovement CurrentMovement? @relation(fields: [currentMovementId], references: [id])
->>>>>>> 10fb9d01
 }
 
 model Pos {
@@ -1042,7 +974,6 @@
 }
 
 model PosMovement {
-<<<<<<< HEAD
   id              String            @id @default(cuid())
   posId           String
   invoiceId       String?
@@ -1053,6 +984,7 @@
   posDirection    VaultDirection
   posType         VaultType
   posDocumentType VaultDocumentType
+  currentMovementId String?
   createdBy       String?
   updatedBy       String?
   createdByUser   User?             @relation("PosMovementCreatedBy", fields: [createdBy], references: [username])
@@ -1060,24 +992,7 @@
   pos             Pos               @relation(fields: [posId], references: [id])
   receipt         Receipt?          @relation(fields: [receiptId], references: [id])
   updatedByUser   User?             @relation("PosMovementUpdatedBy", fields: [updatedBy], references: [username])
-=======
-  id                String            @id @default(cuid())
-  posId             String
-  invoiceId         String?
-  receiptId         String?
-  description       String
-  entering          Decimal           @db.Decimal(15, 2)
-  emerging          Decimal           @db.Decimal(15, 2)
-  posDirection      VaultDirection
-  posType           VaultType
-  posDocumentType   VaultDocumentType
-  currentMovementId String?
-
-  pos             Pos              @relation(fields: [posId], references: [id])
-  invoice         Invoice?         @relation(fields: [invoiceId], references: [id])
-  receipt         Receipt?         @relation(fields: [receiptId], references: [id])
   currentMovement CurrentMovement? @relation(fields: [currentMovementId], references: [id])
->>>>>>> 10fb9d01
 }
 
 model Order {
@@ -1149,7 +1064,6 @@
 }
 
 model MarketPlace {
-<<<<<<< HEAD
   id                    String                  @id @default(cuid())
   name                  String
   apiBaseUrl            String
@@ -1160,16 +1074,6 @@
   company               Company?                @relation(fields: [companyCode], references: [companyCode])
   createdByUser         User?                   @relation("MarketPlaceCreatedBy", fields: [createdBy], references: [username])
   updatedByUser         User?                   @relation("MarketPlaceUpdatedBy", fields: [updatedBy], references: [username])
-=======
-  id          String   @id @default(cuid()) // Benzersiz market ID'si
-  name        String
-  apiBaseUrl  String
-  logoUrl     String
-  companyCode String? // Company ile ilişki için gerekli
-  company     Company? @relation(fields: [companyCode], references: [companyCode])
-
-  Store                 Store[]
->>>>>>> 10fb9d01
   MarketPlaceAttributes MarketPlaceAttributes[]
   Store                 Store[]
 }
@@ -1197,18 +1101,11 @@
   categoryName                String?
   marketPlaceCategoryId       String?
   marketPlaceCategoryParentId String?
-<<<<<<< HEAD
-  parentCategory              MarketPlaceCategories?  @relation("CategoryParent", fields: [marketPlaceCategoryParentId], references: [id])
-  subCategories               MarketPlaceCategories[] @relation("CategoryParent")
-  products                    MarketPlaceProducts[]   @relation("ProductsOnCategories")
-=======
-
   products MarketPlaceProducts[] @relation("ProductsOnCategories")
 
   // Alt ve üst kategori ilişkileri
   subCategories  MarketPlaceCategories[] @relation("CategoryParent")
   parentCategory MarketPlaceCategories?  @relation("CategoryParent", fields: [marketPlaceCategoryParentId], references: [id])
->>>>>>> 10fb9d01
 }
 
 model MarketPlaceBrands {
@@ -1228,14 +1125,8 @@
   valueMarketPlaceId      String?
   required                Boolean?
   allowCustom             Boolean?
-<<<<<<< HEAD
   marketPlace             MarketPlace?          @relation(fields: [marketPlaceId], references: [id], onDelete: Cascade)
   MarketPlaceProducts     MarketPlaceProducts[] @relation("MarketPlaceAttributesToMarketPlaceProducts")
-=======
-
-  marketPlace         MarketPlace?          @relation(fields: [marketPlaceId], references: [id], onDelete: Cascade)
-  MarketPlaceProducts MarketPlaceProducts[]
->>>>>>> 10fb9d01
 }
 
 model MarketPlaceProductImages {
@@ -1247,12 +1138,6 @@
 
 model MarketPlaceProducts {
   id                       String                     @id @default(cuid())
-<<<<<<< HEAD
-=======
-  productType              String?
-  parentProductId          String?
-  productId                String?
->>>>>>> 10fb9d01
   productName              String?
   productSku               String?
   description              String?
@@ -1264,7 +1149,6 @@
   marketPlaceAttributesId  String?
   marketPlaceCategoriesId  String?
   marketPlaceBrandsId      String?
-<<<<<<< HEAD
   productId                String?
   parentProductId          String?
   productType              String?
@@ -1280,17 +1164,6 @@
   updatedByUser            User?                      @relation("MarketPlaceProductsUpdatedBy", fields: [updatedBy], references: [username])
   marketPlaceAttributes    MarketPlaceAttributes[]    @relation("MarketPlaceAttributesToMarketPlaceProducts")
   MarketPlaceCategories    MarketPlaceCategories[]    @relation("ProductsOnCategories")
-=======
-  marketPlaceBrands        MarketPlaceBrands?         @relation(fields: [marketPlaceBrandsId], references: [id])
-  store                    Store?                     @relation(fields: [storeId], references: [id])
-  MarketPlaceProductImages MarketPlaceProductImages[]
-  MarketPlaceProductMatch  MarketPlaceProductMatch[]
-  marketPlaceAttributes    MarketPlaceAttributes[]
-  MarketPlaceCategories    MarketPlaceCategories[]    @relation("ProductsOnCategories")
-  // Self relation
-  parentProduct            MarketPlaceProducts?       @relation("ParentChildRelation", fields: [parentProductId], references: [id])
-  childrenProducts         MarketPlaceProducts[]      @relation("ParentChildRelation")
->>>>>>> 10fb9d01
 }
 
 model MarketPlaceProductMatch {
