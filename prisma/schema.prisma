--- conflicted
+++ resolved
@@ -180,7 +180,7 @@
   id             String   @id @default(cuid())
   groupId        String?
   permissionName String   @unique @db.VarChar(50)
-  route       String?  @unique 
+  route          String?  @unique
   description    String   @db.VarChar(100)
   createdAt      DateTime @default(now())
   updatedAt      DateTime @updatedAt
@@ -247,7 +247,7 @@
   stockCardAttributeItems StockCardAttributeItems[]
   stockCardMarketNames    StockCardMarketNames[]
   orderItems              OrderItem[]
-  Store Store[]
+  Store                   Store[]
 }
 
 model StockCardEFatura {
@@ -825,13 +825,8 @@
   stockMovement   StockMovement[]
   currentMovement CurrentMovement[]
   vaultMovement   VaultMovement[]
-<<<<<<< HEAD
-  BankMovement BankMovement[]
-  PosMovement PosMovement[]
-=======
   BankMovement    BankMovement[]
   PosMovement     PosMovement[]
->>>>>>> c56fa8c8
 }
 
 model InvoiceDetail {
@@ -1011,25 +1006,25 @@
 }
 
 model MarketPlace {
-  id          String   @id @default(cuid()) // Benzersiz market ID'si
-  name        String
-  apiBaseUrl  String
-  logoUrl     String
-  
+  id         String @id @default(cuid()) // Benzersiz market ID'si
+  name       String
+  apiBaseUrl String
+  logoUrl    String
+
   Store Store[]
 
   MarketPlaceAttributes MarketPlaceAttributes[]
 }
 
 model Store {
-  id          String   @id @default(cuid()) // Benzersiz market ID'si
-  name        String
-  marketPlaceId   String
-  apiCredentials  String
-
-  marketPlace   MarketPlace @relation(fields: [marketPlaceId], references: [id])
-  stockcard  StockCard[]
-  order      Order[]
+  id             String @id @default(cuid()) // Benzersiz market ID'si
+  name           String
+  marketPlaceId  String
+  apiCredentials String
+
+  marketPlace MarketPlace @relation(fields: [marketPlaceId], references: [id])
+  stockcard   StockCard[]
+  order       Order[]
 
   MarketPlaceProducts MarketPlaceProducts[]
 
@@ -1037,32 +1032,32 @@
 }
 
 model MarketPlaceCategories {
-  id          String   @id @default(cuid())
-  categoryName String?
-  marketPlaceCategoryId   String?
-  marketPlaceCategoryParentId   String?
+  id                          String  @id @default(cuid())
+  categoryName                String?
+  marketPlaceCategoryId       String?
+  marketPlaceCategoryParentId String?
 
   MarketPlaceProducts MarketPlaceProducts[]
 }
 
 model MarketPlaceBrands {
-  id          String   @id @default(cuid())
+  id                 String  @id @default(cuid())
   marketPlaceBrandId String?
-  brandName String?
+  brandName          String?
 
   MarketPlaceProducts MarketPlaceProducts[]
 }
 
 model MarketPlaceAttributes {
-  id          String   @id @default(cuid())
-  marketPlaceId String?
+  id                      String   @id @default(cuid())
+  marketPlaceId           String?
   MarketPlaceCategoriesId String?
-  attributeName String?
-  attributeMarketPlaceId String?
-  valueName String?
-  valueMarketPlaceId String?
-  required Boolean?
-  allowCustom Boolean?
+  attributeName           String?
+  attributeMarketPlaceId  String?
+  valueName               String?
+  valueMarketPlaceId      String?
+  required                Boolean?
+  allowCustom             Boolean?
 
   marketPlace MarketPlace? @relation(fields: [marketPlaceId], references: [id])
 
@@ -1070,31 +1065,31 @@
 }
 
 model MarketPlaceProductImages {
-  id          String   @id @default(cuid())
-  imageUrl String?
+  id                   String  @id @default(cuid())
+  imageUrl             String?
   marketPlaceProductId String?
 
   marketPlaceProducts MarketPlaceProducts? @relation(fields: [marketPlaceProductId], references: [id])
 }
 
 model MarketPlaceProducts {
-  id          String   @id @default(cuid())
-  productName String?
-  productSku String?
-  description String?
-  shortDescription String?
-  listPrice Decimal? @db.Decimal(15, 4)
-  salePrice Decimal? @db.Decimal(15, 4)
-  barcode String?
-  storeId String?
+  id                      String   @id @default(cuid())
+  productName             String?
+  productSku              String?
+  description             String?
+  shortDescription        String?
+  listPrice               Decimal? @db.Decimal(15, 4)
+  salePrice               Decimal? @db.Decimal(15, 4)
+  barcode                 String?
+  storeId                 String?
   marketPlaceAttributesId String?
   marketPlaceCategoriesId String?
-  marketPlaceBrandsId String?
+  marketPlaceBrandsId     String?
 
   marketPlaceAttributes MarketPlaceAttributes? @relation(fields: [marketPlaceAttributesId], references: [id])
   marketPlaceCategories MarketPlaceCategories? @relation(fields: [marketPlaceCategoriesId], references: [id])
-  marketPlaceBrands MarketPlaceBrands? @relation(fields: [marketPlaceBrandsId], references: [id])
-  store Store? @relation(fields: [storeId], references: [id])
+  marketPlaceBrands     MarketPlaceBrands?     @relation(fields: [marketPlaceBrandsId], references: [id])
+  store                 Store?                 @relation(fields: [storeId], references: [id])
 
   MarketPlaceProductImages MarketPlaceProductImages[]
 
@@ -1102,13 +1097,13 @@
 }
 
 model MarketPlaceProductMatch {
-  id          String   @id @default(cuid())
-  storeId String?
+  id                   String  @id @default(cuid())
+  storeId              String?
   marketPlaceProductId String?
-  platformProductId String? // Mağazadaki ürünün idsi
-  platformVariationId String? // Mağazadaki ürünün varyasyon idsi. Bu alan boş ise ana üründür. platformProductId alanı ise varyasyonun ebeveyn ürününün idsi
-  marketPlaceSKU String?
+  platformProductId    String? // Mağazadaki ürünün idsi
+  platformVariationId  String? // Mağazadaki ürünün varyasyon idsi. Bu alan boş ise ana üründür. platformProductId alanı ise varyasyonun ebeveyn ürününün idsi
+  marketPlaceSKU       String?
 
   marketPlaceProducts MarketPlaceProducts? @relation(fields: [marketPlaceProductId], references: [id])
-  store Store? @relation(fields: [storeId], references: [id])
+  store               Store?               @relation(fields: [storeId], references: [id])
 }