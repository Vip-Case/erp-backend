generator client {
  provider = "prisma-client-js"
}

datasource db {
  provider = "postgresql"
  url      = env("DATABASE_URL")
}

enum AddressType {
  Fatura
  Sevk
  Teslimat
}

enum InvoiceType {
  Purchase
  Sales
  Return
  Cancel
  Other
}

enum DocumentType {
  Invoice
  Order
  Waybill
  Other
}

enum StokManagementType {
  Devir
  DepolarArasiTransfer
  Uretim
  Muhtelif
  Maliyet
  Konsinye
  Teshir
  AlisFaturasi
  SatisFaturasi
}

enum GCCode {
  Giris
  Cikis
}

enum CurrentMovementType {
  Borc
  Alacak
}

enum CurrentMovementDocumentType {
  Devir
  Fatura
  IadeFatura
  Kasa
  MusteriSeneti
  BorcSeneti
  MusteriCeki
  BorcCeki
  KarsiliksizCek
  Muhtelif
}

enum ReceiptType {
  Devir
  Sayim
  Nakil
  Giris
  Cikis
  Fire
}

enum StockUnits {
  Adet
  Kg
  Lt
  M
  M2
  M3
  Paket
  Kutu
  Koli
  Ton
  Dolar
  Euro
  TL
}

enum ProductType {
  BasitUrun
  VaryasyonluUrun
  DijitalUrun
  Hizmet
}

enum InstitutionType {
  Sirket
  Sahis
}

enum CurrentType {
  AliciSatici
  Alici
  Satici
  Personel
  SanalPazar
  Kurum
  AnaGrupSirketi
  Ithalat
  Ihracat
  IthalatIhracat
  Musteri
  Tedarikci
  Diger
}

enum VaultDirection {
  Introduction //Giriş
  Exit //Çıkış
  ReceivedVirement //Alınan virman
}

enum VaultType {
  DebtTransfer //borç devri
  ServiceChargeCollection //hizmet masraf tahsilatı
  CompanyCreditCardWithdrawals //firma kredi kartından para çekme
  BuyingForeignCurrency //döviz alma
  InputReceipt //giriş fişi
  BankWithdrawals //bankadan para çekme
  ReceivingValuableAssets //değerli kıymet alma
  ReceivableTransfer //Alacak Devri
  ServiceChargePayment //Hizmet Masraf Ödemesi
  CompanyCreditCardDeposit //Firma Kredi Kartına Para Yatırma
  CurrencyExchange //Döviz Bozdurma
  LoanPayment //Kredi Ödemesi
  LoanWithdrawal //Kredi Çekme
  ExitReceipt //Çıkış Fişi
  PaymentToBank //Bankaya Ödeme
  PreciousMetalExchange //Değerli Kıymet Bozdurma
  ReceivedVirement //Alınan Virman
  OutgoingVirement //Gönderilen Virman
  InGoingVirement //Gelen Virman
  POSWithdrawals //POS'tan Para Çekme
}

enum VaultDocumentType {
  General //Genel
  Accounting //Muhasebe
  Official //Resmi
}

model Role {
  id          String   @id @default(cuid())
  roleName    String   @unique @db.VarChar(50)
  description String   @db.VarChar(100)
  createdAt   DateTime @default(now())
  updatedAt   DateTime @updatedAt
  createdBy   String?
  updatedBy   String?

  user       User[]
  permission Permission[]
}

model Permission {
<<<<<<< HEAD
  id          String   @id @default(cuid())
  groupId     String?
  permissionName String @unique @db.VarChar(50)
  route       String?  @unique 
  description String @db.VarChar(100)
  createdAt   DateTime @default(now())
  updatedAt   DateTime @updatedAt
=======
  id             String   @id @default(cuid())
  groupId        String?
  permissionName String   @unique @db.VarChar(50)
  description    String   @db.VarChar(100)
  createdAt      DateTime @default(now())
  updatedAt      DateTime @updatedAt
>>>>>>> 4da429c7

  role  Role[]
  user  User[]
  group PermissionGroup? @relation("PermissionToGroup", fields: [groupId], references: [id])
}

model PermissionGroup {
  id          String   @id @default(cuid())
  groupName   String   @unique @db.VarChar(50)
  description String?  @db.VarChar(100)
  createdAt   DateTime @default(now())
  updatedAt   DateTime @updatedAt

  permissions Permission[] @relation("PermissionToGroup")
}

model StockCard {
  id                 String      @id @default(cuid())
  productCode        String      @unique @db.VarChar(100)
  productName        String      @db.VarChar(150)
  unit               StockUnits  @default(Adet)
  shortDescription   String?     @db.VarChar(150)
  description        String?     @db.VarChar(250)
  companyCode        String?     @db.VarChar(50)
  branchCode         String?     @db.VarChar(50)
  brandId            String?     @db.VarChar(100)
  productType        ProductType @default(BasitUrun)
  gtip               String?     @db.VarChar(50)
  pluCode            String?     @db.VarChar(50)
  desi               Decimal?    @db.Decimal(15, 4)
  adetBoleni         Decimal?    @db.Decimal(15, 4)
  siraNo             String?     @db.VarChar(50)
  raf                String?     @db.VarChar(50)
  karMarji           Decimal?    @db.Decimal(15, 4)
  riskQuantities     Decimal?    @db.Decimal(15, 4)
  maliyet            Decimal?    @db.Decimal(15, 4)
  maliyetDoviz       String?     @db.VarChar(3)
  stockStatus        Boolean     @default(true)
  hasExpirationDate  Boolean     @default(false)
  allowNegativeStock Boolean     @default(false)
  createdAt          DateTime    @default(now())
  updatedAt          DateTime    @updatedAt
  createdBy          String?
  updatedBy          String?

  company Company? @relation(fields: [companyCode], references: [companyCode])
  branch  Branch?  @relation(fields: [branchCode], references: [branchCode])
  brand   Brand?   @relation(fields: [brandId], references: [id])

  barcodes                StockCardBarcode[]
  stockCardCategoryItem   StockCardCategoryItem[]
  stockCardPriceLists     StockCardPriceListItems[]
  taxRates                StockCardTaxRate[]
  variations              StockCardVariation[]
  stockMovement           StockMovement[]
  invoiceDetail           InvoiceDetail[]
  stockCardWarehouse      StockCardWarehouse[]
  receiptDetail           ReceiptDetail[]
  stockCardEFatura        StockCardEFatura[]
  stockCardManufacturer   StockCardManufacturer[]
  stockCardAttributeItems StockCardAttributeItems[]
  stockCardMarketNames    StockCardMarketNames[]
  orderItems              OrderItem[]
}

model StockCardEFatura {
  id          String   @id @default(cuid())
  productCode String   @unique @db.VarChar(100)
  productName String   @db.VarChar(150)
  stockCardId String
  createdAt   DateTime @default(now())
  updatedAt   DateTime @updatedAt
  createdBy   String?
  updatedBy   String?

  stockCard StockCard @relation(fields: [stockCardId], references: [id])
}

model StockCardManufacturer {
  id          String   @id @default(cuid())
  productCode String   @db.VarChar(100)
  productName String   @db.VarChar(150)
  barcode     String   @unique @db.VarChar(100)
  brandId     String?  @db.VarChar(100)
  stockCardId String
  currentId   String
  createdAt   DateTime @default(now())
  updatedAt   DateTime @updatedAt
  createdBy   String?
  updatedBy   String?

  stockCard StockCard @relation(fields: [stockCardId], references: [id])
  current   Current   @relation(fields: [currentId], references: [id])
  brand     Brand?    @relation(fields: [brandId], references: [id])
}

model Brand {
  id        String   @id @default(cuid())
  brandName String   @unique @db.VarChar(100)
  brandCode String   @unique @db.VarChar(50)
  createdAt DateTime @default(now())
  updatedAt DateTime @updatedAt
  createdBy String?
  updatedBy String?

  stockCardManufacturer StockCardManufacturer[]
  stockCard             StockCard[]
}

model StockCardPriceList {
  id            String  @id @default(cuid())
  priceListName String  @unique @db.VarChar(100)
  currency      String  @db.VarChar(3)
  isVatIncluded Boolean @default(true)
  isActive      Boolean @default(true)

  current                 Current[]
  stockMovement           StockMovement[]
  currentMovement         CurrentMovement[]
  invoice                 Invoice[]
  stockCardPriceListItems StockCardPriceListItems[]
}

model StockCardPriceListItems {
  id          String   @id @default(cuid())
  priceListId String
  stockCardId String
  price       Decimal  @db.Decimal(15, 4)
  vatRate     Decimal? @db.Decimal(15, 4)
  barcode     String?  @db.VarChar(100)

  stockCard StockCard          @relation(fields: [stockCardId], references: [id], onDelete: Cascade)
  priceList StockCardPriceList @relation(fields: [priceListId], references: [id], onDelete: Cascade)

  stockCardVariation StockCardVariation[] @relation("StockCardPriceListItemsToStockCardVariation")
}

model StockCardBarcode {
  id                 String               @id @default(cuid())
  stockCardId        String
  barcode            String               @unique @db.VarChar(100)
  stockCard          StockCard            @relation(fields: [stockCardId], references: [id], onDelete: Cascade)
  stockCardVariation StockCardVariation[] @relation("StockCardBarcodeToStockCardVariation")
}

model StockCardMarketNames {
  id          String @id @default(cuid())
  stockCardId String
  marketName  String @db.VarChar(100)

  stockCard StockCard @relation(fields: [stockCardId], references: [id])
}

model StockCardCategory {
  id               String                  @id @default(cuid())
  categoryName     String                  @unique @db.VarChar(100)
  categoryCode     String                  @unique @db.VarChar(100)
  parentCategoryId String?
  parentCategory   StockCardCategory?      @relation("CategoryHierarchy", fields: [parentCategoryId], references: [id])
  childCategories  StockCardCategory[]     @relation("CategoryHierarchy")
  categoryItems    StockCardCategoryItem[]
}

model StockCardCategoryItem {
  id                String            @id @default(cuid())
  stockCardId       String
  categoryId        String
  stockCardCategory StockCardCategory @relation(fields: [categoryId], references: [id], onDelete: Cascade)
  stockCard         StockCard         @relation(fields: [stockCardId], references: [id], onDelete: Cascade)
}

model StockCardTaxRate {
  id          String     @id @default(cuid())
  stockCardId String?
  taxName     String     @db.VarChar(100)
  taxRate     Decimal    @db.Decimal(15, 4)
  stockCard   StockCard? @relation(fields: [stockCardId], references: [id], onDelete: Cascade)
}

model StockCardAttribute {
  id            String @id @default(cuid())
  attributeName String @db.VarChar(100)
  value         String

  stockCardAttributeItems StockCardAttributeItems[]
}

model StockCardAttributeItems {
  id          String @id @default(cuid())
  attributeId String
  stockCardId String

  attribute StockCardAttribute @relation(fields: [attributeId], references: [id])
  stockCard StockCard          @relation(fields: [stockCardId], references: [id])
}

model StockCardVariation {
  id             String @id @default(cuid())
  stockCardId    String
  variationName  String @db.VarChar(100)
  variationCode  String @unique @db.VarChar(100)
  variationValue String @db.VarChar(100)

  stockCard               StockCard                 @relation(fields: [stockCardId], references: [id], onDelete: Cascade)
  stockCardPriceListItems StockCardPriceListItems[] @relation("StockCardPriceListItemsToStockCardVariation")
  stockCardBarcode        StockCardBarcode[]        @relation("StockCardBarcodeToStockCardVariation")
}

model StockMovement {
  id               String             @id @default(cuid())
  productCode      String
  warehouseCode    String
  branchCode       String
  currentCode      String?
  documentType     DocumentType?
  invoiceType      InvoiceType?
  movementType     StokManagementType
  documentNo       String?
  gcCode           GCCode?
  type             String?
  description      String?
  quantity         Decimal?           @db.Decimal(15, 4)
  unitPrice        Decimal?           @db.Decimal(15, 4)
  totalPrice       Decimal?           @db.Decimal(15, 4)
  unitOfMeasure    String?            @db.VarChar(50)
  outWarehouseCode String?
  priceListId      String?
  createdAt        DateTime           @default(now())
  createdBy        String?
  updatedAt        DateTime?          @updatedAt
  updatedBy        String?

  stockCard    StockCard           @relation(fields: [productCode], references: [productCode])
  warehouse    Warehouse           @relation("StockMovementWarehouse", fields: [warehouseCode], references: [warehouseCode])
  branch       Branch              @relation(fields: [branchCode], references: [branchCode])
  outWarehouse Warehouse?          @relation("StockMovementOutWarehouse", fields: [outWarehouseCode], references: [warehouseCode])
  priceList    StockCardPriceList? @relation(fields: [priceListId], references: [id])
  current      Current?            @relation(fields: [currentCode], references: [currentCode])
  invoice      Invoice?            @relation(fields: [documentNo], references: [invoiceNo])
}

model Company {
  id          String   @id @default(cuid())
  companyName String   @unique @db.VarChar(100)
  name        String?  @db.VarChar(100)
  surname     String?  @db.VarChar(100)
  companyCode String?  @unique @db.VarChar(50)
  taxNumber   String?  @unique @db.VarChar(50)
  taxOffice   String?  @db.VarChar(50)
  kepAddress  String?  @db.VarChar(50)
  mersisNo    String?  @db.VarChar(50)
  sicilNo     String?  @db.VarChar(50)
  address     String?  @db.VarChar(300)
  countryCode String?  @db.VarChar(3)
  city        String?  @db.VarChar(50)
  district    String?  @db.VarChar(50)
  postalCode  String?  @db.VarChar(10)
  phone       String?  @db.VarChar(50)
  email       String?  @db.VarChar(100)
  website     String?  @db.VarChar(100)
  createdAt   DateTime @default(now())
  updatedAt   DateTime @updatedAt
  createdBy   String?
  updatedBy   String?

  branch          Branch[]
  warehouse       Warehouse[]
  stockCard       StockCard[]
  currentMovement CurrentMovement[]
  invoice         Invoice[]
}

model Branch {
  id          String   @id @default(cuid())
  branchName  String   @unique @db.VarChar(100)
  branchCode  String   @unique @db.VarChar(50)
  address     String   @db.VarChar(250)
  countryCode String   @db.VarChar(3)
  city        String   @db.VarChar(50)
  district    String   @db.VarChar(50)
  phone       String   @db.VarChar(50)
  email       String   @db.VarChar(100)
  website     String   @db.VarChar(100)
  companyCode String
  createdAt   DateTime @default(now())
  updatedAt   DateTime @updatedAt
  createdBy   String?
  updatedBy   String?

  company Company @relation(fields: [companyCode], references: [companyCode])

  warehouse       BranchWarehouse[]
  stockCard       StockCard[]
  stockMovement   StockMovement[]
  currentMovement CurrentMovement[]

  invoice       Invoice[]       @relation("InvoiceOutBranch")
  outInvoice    Invoice[]       @relation("InvoiceBranch")
  receipt       Receipt[]
  currentBranch CurrentBranch[]
  vault         Vault[]

  Bank Bank[]

  Pos Pos[]
}

model Warehouse {
  id            String   @id @default(cuid())
  warehouseName String   @unique @db.VarChar(100)
  warehouseCode String   @unique @db.VarChar(50)
  address       String   @db.VarChar(250)
  countryCode   String   @db.VarChar(3)
  city          String   @db.VarChar(50)
  district      String   @db.VarChar(50)
  phone         String   @db.VarChar(50)
  email         String   @db.VarChar(100)
  companyCode   String
  createdAt     DateTime @default(now())
  updatedAt     DateTime @updatedAt
  createdBy     String?
  updatedBy     String?

  company Company @relation(fields: [companyCode], references: [companyCode])

  branch         BranchWarehouse[]
  stockMovements StockMovement[]   @relation("StockMovementWarehouse")
  outMovements   StockMovement[]   @relation("StockMovementOutWarehouse")

  invoice            Invoice[]
  stockCardWarehouse StockCardWarehouse[]

  receipt    Receipt[] @relation("ReceiptWarehouse")
  outReceipt Receipt[] @relation("ReceiptOutWarehouse")
  inReceipt  Receipt[] @relation("ReceiptInWarehouse")
}

model BranchWarehouse {
  id          String @id @default(cuid())
  branchId    String
  warehouseId String

  branch    Branch    @relation(fields: [branchId], references: [id], onDelete: Cascade)
  warehouse Warehouse @relation(fields: [warehouseId], references: [id], onDelete: Cascade)

  @@unique([branchId, warehouseId])
}

model StockCardWarehouse {
  id          String  @id @default(cuid())
  stockCardId String
  warehouseId String
  quantity    Decimal @db.Decimal(15, 4)

  stockCard StockCard @relation(fields: [stockCardId], references: [id], onDelete: Cascade)
  warehouse Warehouse @relation(fields: [warehouseId], references: [id], onDelete: Cascade)

  @@unique([stockCardId, warehouseId])
}

model Receipt {
  id            String      @id @default(cuid())
  receiptType   ReceiptType
  receiptDate   DateTime    @default(now())
  documentNo    String      @db.VarChar(50)
  branchCode    String      @db.VarChar(50)
  warehouseCode String      @db.VarChar(50)
  isTransfer    Boolean     @default(false)
  outWarehouse  String?
  inWarehouse   String?
  description   String?

  branch              Branch          @relation(fields: [branchCode], references: [branchCode])
  warehouse           Warehouse?      @relation("ReceiptWarehouse", fields: [warehouseCode], references: [warehouseCode])
  outReceiptWarehouse Warehouse?      @relation("ReceiptOutWarehouse", fields: [outWarehouse], references: [warehouseCode])
  inReceiptWarehouse  Warehouse?      @relation("ReceiptInWarehouse", fields: [inWarehouse], references: [warehouseCode])
  receiptDetail       ReceiptDetail[]

  vaultMovement VaultMovement[]

  BankMovement BankMovement[]

  PosMovement PosMovement[]
}

model ReceiptDetail {
  id          String   @id @default(cuid())
  receiptId   String
  stockCardId String
  quantity    Decimal  @db.Decimal(15, 4)
  unitPrice   Decimal  @db.Decimal(15, 4)
  totalPrice  Decimal  @db.Decimal(15, 4)
  vatRate     Decimal  @db.Decimal(15, 4)
  discount    Decimal  @db.Decimal(15, 4)
  netPrice    Decimal  @db.Decimal(15, 4)
  createdAt   DateTime @default(now())
  updatedAt   DateTime @updatedAt
  createdBy   String?
  updatedBy   String?

  receipt   Receipt   @relation(fields: [receiptId], references: [id])
  stockCard StockCard @relation(fields: [stockCardId], references: [id])
}

model Current {
  id          String          @id @default(cuid())
  currentCode String          @unique @db.VarChar(50)
  currentName String          @db.VarChar(100)
  currentType CurrentType     @default(AliciSatici)
  institution InstitutionType @default(Sahis)
  identityNo  String?         @db.VarChar(50)
  taxNumber   String?         @db.VarChar(50)
  taxOffice   String?         @db.VarChar(50)
  title       String?         @db.VarChar(100)
  name        String?         @db.VarChar(50)
  surname     String?         @db.VarChar(50)
  webSite     String?         @db.VarChar(100)
  birthOfDate DateTime?
  kepAddress  String?         @db.VarChar(50)
  mersisNo    String?         @db.VarChar(50)
  sicilNo     String?         @db.VarChar(50)
  priceListId String
  createdAt   DateTime        @default(now())
  updatedAt   DateTime        @updatedAt
  createdBy   String?
  updatedBy   String?

  priceList StockCardPriceList @relation(fields: [priceListId], references: [id])

  stockMovement         StockMovement[]
  currentMovement       CurrentMovement[]
  invoice               Invoice[]
  currentCategoryItem   CurrentCategoryItem[]
  stockCardManufacturer StockCardManufacturer[]
  currentAddress        CurrentAddress[]
  currentFinancial      CurrentFinancial[]
  currentRisk           CurrentRisk[]
  currentOfficials      CurrentOfficials[]
  currentBranch         CurrentBranch[]
}

model CurrentBranch {
  id          String   @id @default(cuid())
  currentCode String   @db.VarChar(50)
  branchCode  String   @db.VarChar(50)
  createdAt   DateTime @default(now())
  updatedAt   DateTime @updatedAt
  createdBy   String?
  updatedBy   String?

  current Current @relation(fields: [currentCode], references: [currentCode])
  branch  Branch  @relation(fields: [branchCode], references: [branchCode])
}

model CurrentAddress {
  id          String      @id @default(cuid())
  currentCode String      @db.VarChar(50)
  addressName String      @db.VarChar(50)
  addressType AddressType @default(Fatura)
  address     String      @db.VarChar(250)
  countryCode String      @db.VarChar(3)
  city        String      @db.VarChar(50)
  district    String      @db.VarChar(50)
  postalCode  String      @db.VarChar(10)
  phone       String      @db.VarChar(50)
  phone2      String      @db.VarChar(50)
  email       String      @db.VarChar(100)
  email2      String      @db.VarChar(100)
  createdAt   DateTime    @default(now())
  updatedAt   DateTime    @updatedAt
  createdBy   String?
  updatedBy   String?

  current Current @relation(fields: [currentCode], references: [currentCode])
}

model CurrentFinancial {
  id             String   @id @default(cuid())
  currentCode    String   @db.VarChar(50)
  bankName       String   @db.VarChar(50)
  bankBranch     String   @db.VarChar(50)
  bankBranchCode String   @db.VarChar(50)
  iban           String   @db.VarChar(100)
  accountNo      Decimal? @db.Decimal(15, 4)
  createdAt      DateTime @default(now())
  updatedAt      DateTime @updatedAt
  createdBy      String?
  updatedBy      String?

  current Current @relation(fields: [currentCode], references: [currentCode])
}

model CurrentRisk {
  id                       String   @id @default(cuid())
  currentCode              String   @unique @db.VarChar(50)
  currency                 String   @db.VarChar(3)
  teminatYerelTutar        Decimal? @db.Decimal(15, 4)
  acikHesapYerelLimit      Decimal? @db.Decimal(15, 4)
  hesapKesimGunu           Int?
  vadeGun                  Int?
  gecikmeLimitGunu         Int?
  varsayilanAlisIskontosu  Decimal? @db.Decimal(15, 4)
  varsayilanSatisIskontosu Decimal? @db.Decimal(15, 4)
  ekstreGonder             Boolean? @default(false)
  limitKontrol             Boolean? @default(false)
  acikHesap                Boolean? @default(false)
  posKullanim              Boolean? @default(false)
  createdAt                DateTime @default(now())
  updatedAt                DateTime @updatedAt
  createdBy                String?
  updatedBy                String?

  current Current @relation(fields: [currentCode], references: [currentCode])
}

model CurrentOfficials {
  id          String   @id @default(cuid())
  currentCode String   @db.VarChar(50)
  title       String   @db.VarChar(100)
  name        String   @db.VarChar(50)
  surname     String   @db.VarChar(50)
  phone       String   @db.VarChar(50)
  email       String   @db.VarChar(100)
  note        String   @db.VarChar(250)
  createdAt   DateTime @default(now())
  updatedAt   DateTime @updatedAt
  createdBy   String?
  updatedBy   String?

  current Current @relation(fields: [currentCode], references: [currentCode])
}

model CurrentMovement {
  id            String                       @id @default(cuid())
  currentCode   String?                      @db.VarChar(50)
  dueDate       DateTime?
  description   String?                      @db.VarChar(250)
  debtAmount    Decimal?                     @db.Decimal(15, 4)
  creditAmount  Decimal?                     @db.Decimal(15, 4)
  balanceAmount Decimal?                     @db.Decimal(15, 4)
  priceListId   String?
  movementType  CurrentMovementType
  documentType  CurrentMovementDocumentType?
  documentNo    String?
  companyCode   String
  branchCode    String
  createdAt     DateTime                     @default(now())
  updatedAt     DateTime                     @updatedAt
  createdBy     String?
  updatedBy     String?

  company            Company             @relation(fields: [companyCode], references: [companyCode])
  branch             Branch              @relation(fields: [branchCode], references: [branchCode])
  stockCardPriceList StockCardPriceList? @relation(fields: [priceListId], references: [id])
  current            Current?            @relation(fields: [currentCode], references: [currentCode])
  invoice            Invoice?            @relation(fields: [documentNo], references: [invoiceNo])
}

model CurrentCategory {
  id               String                @id @default(cuid())
  categoryName     String                @db.VarChar(100)
  categoryCode     String                @unique @db.VarChar(100)
  parentCategoryId String?
  parentCategory   CurrentCategory?      @relation("CategoryHierarchy", fields: [parentCategoryId], references: [id])
  childCategories  CurrentCategory[]     @relation("CategoryHierarchy")
  categoryItems    CurrentCategoryItem[]
}

model CurrentCategoryItem {
  id          String          @id @default(cuid())
  currentCode String          @db.VarChar(50)
  categoryId  String
  category    CurrentCategory @relation(fields: [categoryId], references: [id], onDelete: Cascade)
  current     Current         @relation(fields: [currentCode], references: [currentCode], onDelete: Cascade)
}

model User {
  id          String   @id @default(cuid())
  username    String   @unique @db.VarChar(50)
  password    String   @db.VarChar(100)
  email       String   @unique @db.VarChar(100)
  firstName   String   @db.VarChar(50)
  lastName    String   @db.VarChar(50)
  phone       String   @db.VarChar(50)
  address     String   @db.VarChar(250)
  isActive    Boolean  @default(true)
  companyCode String
  createdAt   DateTime @default(now())
  updatedAt   DateTime @updatedAt
  createdBy   String?
  updatedBy   String?

  company Company @relation(fields: [companyCode], references: [companyCode])

  branch     Branch[]
  warehouse  Warehouse[]
  role       Role[]
  permission Permission[]
}

model Invoice {
  id                String        @id @default(cuid())
  invoiceNo         String        @unique @db.VarChar(50)
  gibInvoiceNo      String?
  invoiceDate       DateTime?
  invoiceType       InvoiceType?
  documentType      DocumentType?
  currentCode       String?
  companyCode       String?
  branchCode        String
  outBranchCode     String?
  warehouseCode     String
  description       String?
  genelIskontoTutar Decimal?      @db.Decimal(15, 4)
  genelIskontoOran  Decimal?      @db.Decimal(15, 4)
  paymentDate       DateTime?
  paymentDay        Int?
  priceListId       String?
  totalAmount       Decimal?      @db.Decimal(15, 4)
  totalVat          Decimal?      @db.Decimal(15, 4)
  totalDiscount     Decimal?      @db.Decimal(15, 4)
  totalNet          Decimal?      @db.Decimal(15, 4)
  totalPaid         Decimal?      @db.Decimal(15, 4)
  totalDebt         Decimal?      @db.Decimal(15, 4)
  totalBalance      Decimal?      @db.Decimal(15, 4)
  createdAt         DateTime      @default(now())
  updatedAt         DateTime      @updatedAt
  canceledAt        DateTime?
  createdBy         String?
  updatedBy         String?

  current   Current?            @relation(fields: [currentCode], references: [currentCode])
  company   Company?            @relation(fields: [companyCode], references: [companyCode])
  branch    Branch?             @relation("InvoiceBranch", fields: [branchCode], references: [branchCode])
  warehouse Warehouse?          @relation(fields: [warehouseCode], references: [warehouseCode])
  priceList StockCardPriceList? @relation(fields: [priceListId], references: [id])
  outBranch Branch?             @relation("InvoiceOutBranch", fields: [outBranchCode], references: [branchCode])

  invoiceDetail   InvoiceDetail[]
  stockMovement   StockMovement[]
  currentMovement CurrentMovement[]
  vaultMovement   VaultMovement[]

  vaultMovement VaultMovement[]

  BankMovement BankMovement[]

  PosMovement PosMovement[]
}

model InvoiceDetail {
  id          String   @id @default(cuid())
  invoiceId   String
  productCode String
  quantity    Decimal  @db.Decimal(15, 4)
  unitPrice   Decimal  @db.Decimal(15, 4)
  totalPrice  Decimal  @db.Decimal(15, 4)
  vatRate     Decimal  @db.Decimal(15, 4)
  discount    Decimal  @db.Decimal(15, 4)
  netPrice    Decimal  @db.Decimal(15, 4)
  createdAt   DateTime @default(now())
  updatedAt   DateTime @updatedAt
  createdBy   String?
  updatedBy   String?

  invoice   Invoice   @relation(fields: [invoiceId], references: [id])
  stockCard StockCard @relation(fields: [productCode], references: [productCode])
}

model Vault {
  id         String  @id @default(cuid())
  vaultName  String  @db.VarChar(50)
  branchCode String
  balance    Decimal @db.Decimal(15, 2)
  currency   String

  branch Branch @relation(fields: [branchCode], references: [branchCode])

  vaultMovement VaultMovement[]
}

model VaultMovement {
  id                String            @id @default(cuid())
  vaultId           String
  invoiceId         String?
  receiptId         String??
  description       String
  entering          Decimal           @db.Decimal(15, 2) //giriş
  emerging          Decimal           @db.Decimal(15, 2) //çıkış
  vaultDirection    VaultDirection
  vaultType         VaultType
  vaultDocumentType VaultDocumentType

  vault   Vault    @relation(fields: [vaultId], references: [id])
  invoice Invoice? @relation(fields: [invoiceId], references: [id])
  receipt Receipt? @relation(fields: [receiptId], references: [id])
}

model Bank {
  id         String  @id @default(cuid())
  bankName   String  @db.VarChar(50)
  branchCode String
  balance    Decimal @db.Decimal(15, 2)
  currency   String

  branch Branch @relation(fields: [branchCode], references: [branchCode])

  bankMovement BankMovement[]
}

model BankMovement {
  id               String            @id @default(cuid())
  bankId           String
  invoiceId        String?
  receiptId        String?
  description      String
  entering         Decimal           @db.Decimal(15, 2)
  emerging         Decimal           @db.Decimal(15, 2)
  bankDirection    VaultDirection
  bankType         VaultType
  bankDocumentType VaultDocumentType

  bank    Bank     @relation(fields: [bankId], references: [id])
  invoice Invoice? @relation(fields: [invoiceId], references: [id])
  receipt Receipt? @relation(fields: [receiptId], references: [id])
}

model Pos {
  id         String  @id @default(cuid())
  posName    String  @db.VarChar(50)
  branchCode String
  balance    Decimal @db.Decimal(15, 2)
  currency   String

  branch Branch @relation(fields: [branchCode], references: [branchCode])

  posMovement PosMovement[]
}

model PosMovement {
  id              String            @id @default(cuid())
  posId           String
  invoiceId       String?
  receiptId       String?
  description     String
  entering        Decimal           @db.Decimal(15, 2)
  emerging        Decimal           @db.Decimal(15, 2)
  posDirection    VaultDirection
  posType         VaultType
  posDocumentType VaultDocumentType

  pos     Pos      @relation(fields: [posId], references: [id])
  invoice Invoice? @relation(fields: [invoiceId], references: [id])
  receipt Receipt?? @relation(fields: [receiptId], references: [id])
}

model Order {
  id                String               @id @default(cuid())
  platformOrderId   String // Platformdan gelen sipariş ID'si (Hepsiburada: "id", Trendyol: "orderNumber", WooCommerce: "id")
  platform          String // Siparişin hangi platformdan geldiğini belirtir (hepsiburada, trendyol, woocommerce)
  customerId        String
  status            String
  currency          String
  orderDate         DateTime
  deliveryType      String?
  cargoCompany      String?
  shippingAddressId String? // Kargo adresi
  billingAddressId  String? // Fatura adresi
  timeSlot          DateTime?
  totalPrice        Float
  createdAt         DateTime             @default(now())
  updatedAt         DateTime             @updatedAt
  shippingAddress   OrderInvoiceAddress? @relation("ShippingAddress", fields: [shippingAddressId], references: [id])
  billingAddress    OrderInvoiceAddress? @relation("BillingAddress", fields: [billingAddressId], references: [id])
  items             OrderItem[] // Sipariş ürünleri ile ilişki
  cargos            OrderCargo[] // Kargo bilgileri ile ilişki
}

model OrderInvoiceAddress {
  id            String   @id @default(uuid()) // Benzersiz adres ID'si
  address       String // Adres  
  city          String // Şehir
  district      String // İlçe
  postalCode    String // Posta kodu
  country       String // Ülke
  fullName      String // Adres sahibi adı
  email         String?
  paymentMethod String?
  transactionId String?
  createdAt     DateTime @default(now())
  updatedAt     DateTime @updatedAt

  shippingOrders Order[] @relation("ShippingAddress") // Shipping Address ilişkisi
  billingOrders  Order[] @relation("BillingAddress") // Billing Address ilişkisi
}

model OrderCargo {
  id             String    @id @default(uuid()) // Benzersiz kargo ID'si
  name           String // Kargo şirketi adı (ör. HepsiJet, Yurtiçi Kargo)
  shortName      String
  trackingNumber String // Kargo takip numarası
  orderId        String // Sipariş ID'si
  deliveredAt    DateTime? // Teslimat tarihi
  deliveryNote   String? // Teslimat notu
  createdAt      DateTime  @default(now())
  updatedAt      DateTime  @updatedAt

  order Order @relation(fields: [orderId], references: [id]) // Sipariş ile ilişki
}

model OrderItem {
  id          String   @id @default(cuid()) // Benzersiz ürün ID'si
  orderId     String // Sipariş ID'si
  stockCardId String // StockCard ile ilişki
  quantity    Int // Ürün miktarı
  unitPrice   Decimal  @db.Decimal(15, 4) // Ürün birim fiyatı
  totalPrice  Decimal  @db.Decimal(15, 4) // Ürün toplam fiyatı
  createdAt   DateTime @default(now())
  updatedAt   DateTime @updatedAt

  order     Order     @relation(fields: [orderId], references: [id]) // Sipariş ile ilişki
  stockCard StockCard @relation(fields: [stockCardId], references: [id]) // StockCard ile ilişki
}<|MERGE_RESOLUTION|>--- conflicted
+++ resolved
@@ -165,22 +165,13 @@
 }
 
 model Permission {
-<<<<<<< HEAD
-  id          String   @id @default(cuid())
-  groupId     String?
-  permissionName String @unique @db.VarChar(50)
-  route       String?  @unique 
-  description String @db.VarChar(100)
-  createdAt   DateTime @default(now())
-  updatedAt   DateTime @updatedAt
-=======
   id             String   @id @default(cuid())
   groupId        String?
   permissionName String   @unique @db.VarChar(50)
+  route       String?  @unique 
   description    String   @db.VarChar(100)
   createdAt      DateTime @default(now())
   updatedAt      DateTime @updatedAt
->>>>>>> 4da429c7
 
   role  Role[]
   user  User[]
